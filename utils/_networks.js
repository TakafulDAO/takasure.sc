--- conflicted
+++ resolved
@@ -35,13 +35,10 @@
         usdc: "0xf9b2DE65196fA500527c576De9312E3c626C7d6a", // Minimal ERC20 for test purposes
         wakalaClaimAddress: "0x3904F59DF9199e0d6dC3800af9f6794c9D037eb1", // This is testnet deployer's account // Todo: Change later for better tests
         daoOperator: "0x3904F59DF9199e0d6dC3800af9f6794c9D037eb1", // This is testnet deployer's account, // Todo: Change later for better tests
-<<<<<<< HEAD
         functionsRouter: "0x234a5fb5Bd614a7AA2FfAB244D603abFA0Ac5C5C",
         donId: "0x66756e2d617262697472756d2d6d61696e6e65742d3100000000000000000000",
         subscriptionId: 123,
-=======
         rpcUrl: ARBITRUM_TESTNET_SEPOLIA_RPC_URL,
->>>>>>> 719629da
     },
 }
 
