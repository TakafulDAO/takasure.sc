// SPDX-License-Identifier: GPL-3.0

pragma solidity 0.8.25;

import {Test, console} from "forge-std/Test.sol";
import {DeployTokenAndPool} from "../../../../scripts/foundry-deploy/DeployTokenAndPool.s.sol";
import {ERC1967Proxy} from "@openzeppelin/contracts/proxy/ERC1967/ERC1967Proxy.sol";
import {TakasurePool} from "../../../../contracts/takasure/TakasurePool.sol";
import {StdCheats} from "forge-std/StdCheats.sol";
import {IUSDC} from "../../../../contracts/mocks/IUSDCmock.sol";

contract Reverts_TakasurePoolTest is StdCheats, Test {
    DeployTokenAndPool deployer;
    TakasurePool takasurePool;
    ERC1967Proxy proxy;
    address contributionTokenAddress;
    IUSDC usdc;
    address public alice = makeAddr("alice");
    uint256 public constant USDC_INITIAL_AMOUNT = 150e6; // 100 USDC
    uint256 public constant CONTRIBUTION_AMOUNT = 25e6; // 25 USDC
    uint256 public constant BENEFIT_MULTIPLIER = 0;
    uint256 public constant YEAR = 365 days;

    function setUp() public {
        deployer = new DeployTokenAndPool();
        (, proxy, , contributionTokenAddress, ) = deployer.run();

        takasurePool = TakasurePool(address(proxy));
        usdc = IUSDC(contributionTokenAddress);

        // For easier testing there is a minimal USDC mock contract without restrictions
        deal(address(usdc), alice, USDC_INITIAL_AMOUNT);

        vm.prank(alice);
        usdc.approve(address(takasurePool), USDC_INITIAL_AMOUNT);
    }

    /*//////////////////////////////////////////////////////////////
                                REVERTS
    //////////////////////////////////////////////////////////////*/
    /// @dev `setNewWakalaFee` must revert if the caller is not the owner
    function testTakasurePool_setNewWakalaFeeMustRevertIfTheCallerIsNotTheOwner() public {
        uint8 newWakalaFee = 50;
        vm.prank(alice);
        vm.expectRevert();
        takasurePool.setNewWakalaFee(newWakalaFee);
    }

    /// @dev `setNewWakalaFee` must revert if it is higher than 100
    function testTakasurePool_setNewWakalaFeeMustRevertIfHigherThan100() public {
        uint8 newWakalaFee = 101;
        vm.prank(takasurePool.owner());
        vm.expectRevert(TakasurePool.TakasurePool__WrongWakalaFee.selector);
        takasurePool.setNewWakalaFee(newWakalaFee);
    }

    /// @dev `setNewMinimumThreshold` must revert if the caller is not the owner
    function testTakasurePool_setNewMinimumThresholdMustRevertIfTheCallerIsNotTheOwner() public {
        uint8 newThreshold = 50;
        vm.prank(alice);
        vm.expectRevert();
        takasurePool.setNewMinimumThreshold(newThreshold);
    }

    /// @dev `setNewContributionToken` must revert if the caller is not the owner
    function testTakasurePool_setNewContributionTokenMustRevertIfTheCallerIsNotTheOwner() public {
        vm.prank(alice);
        vm.expectRevert();
        takasurePool.setNewContributionToken(alice);
    }

    /// @dev `setNewContributionToken` must revert if the address is zero
    function testTakasurePool_setNewContributionTokenMustRevertIfAddressZero() public {
        vm.prank(takasurePool.owner());
        vm.expectRevert(TakasurePool.TakasurePool__ZeroAddress.selector);
        takasurePool.setNewContributionToken(address(0));
    }

    /// @dev `setNewWakalaClaimAddress` must revert if the caller is not the owner
    function testTakasurePool_setNewWakalaClaimAddressMustRevertIfTheCallerIsNotTheOwner() public {
        vm.prank(alice);
        vm.expectRevert();
        takasurePool.setNewWakalaClaimAddress(alice);
    }

    /// @dev `setNewWakalaClaimAddress` must revert if the address is zero
    function testTakasurePool_setNewWakalaClaimAddressMustRevertIfAddressZero() public {
        vm.prank(takasurePool.owner());
        vm.expectRevert(TakasurePool.TakasurePool__ZeroAddress.selector);
        takasurePool.setNewWakalaClaimAddress(address(0));
    }

    /// @dev `setAllowCustomDuration` must revert if the caller is not the owner
    function testTakasurePool_setAllowCustomDurationMustRevertIfTheCallerIsNotTheOwner() public {
        vm.prank(alice);
        vm.expectRevert();
        takasurePool.setAllowCustomDuration(true);
    }

    /// @dev `joinPool` must revert if the contribution is less than the minimum threshold
    function testTakasurePool_joinPoolMustRevertIfDepositLessThanMinimum() public {
        uint256 wrongContribution = CONTRIBUTION_AMOUNT / 2;
        vm.prank(alice);
        vm.expectRevert(TakasurePool.TakasurePool__ContributionBelowMinimumThreshold.selector);
        takasurePool.joinPool(BENEFIT_MULTIPLIER, wrongContribution, (5 * YEAR));
    }

    /// @dev If it is an active member, can not join again
    function testTakasurePool_activeMembersSholdNotJoinAgain() public {
        vm.prank(takasurePool.owner());
<<<<<<< HEAD
        takasurePool.setKYCStatus(alice, CONTRIBUTION_AMOUNT);
=======
        takasurePool.setKYCStatus(alice);
>>>>>>> 577ecf2c

        vm.startPrank(alice);
        // Alice joins the pool
        takasurePool.joinPool(BENEFIT_MULTIPLIER, CONTRIBUTION_AMOUNT, (5 * YEAR));

        // And tries to join again but fails
        vm.expectRevert(TakasurePool.TakasurePool__MemberAlreadyExists.selector);
        takasurePool.joinPool(BENEFIT_MULTIPLIER, CONTRIBUTION_AMOUNT, (5 * YEAR));
        vm.stopPrank();
    }

    /// @dev `setKYCStatus` must revert if the member is address zero
    function testTakasurePool_setKYCStatusMustRevertIfMemberIsAddressZero() public {
        vm.prank(takasurePool.owner());

        vm.expectRevert(TakasurePool.TakasurePool__ZeroAddress.selector);
<<<<<<< HEAD
        takasurePool.setKYCStatus(address(0), CONTRIBUTION_AMOUNT);
=======
        takasurePool.setKYCStatus(address(0));
>>>>>>> 577ecf2c
    }

    /// @dev `setKYCStatus` must revert if the member is already KYC verified
    function testTakasurePool_setKYCStatusMustRevertIfMemberIsAlreadyKYCVerified() public {
        vm.startPrank(takasurePool.owner());
        takasurePool.setKYCStatus(alice, CONTRIBUTION_AMOUNT);

        // And tries to join again but fails
        vm.expectRevert(TakasurePool.TakasurePool__MemberAlreadyKYCed.selector);
        takasurePool.setKYCStatus(alice, CONTRIBUTION_AMOUNT);

        vm.stopPrank();
    }

    /// @dev `recurringPayment` must revert if the member is invalid
    function testTakasurePool_recurringPaymentMustRevertIfMemberIsInvalid() public {
        vm.prank(alice);
        vm.expectRevert(TakasurePool.TakasurePool__WrongMemberState.selector);
        takasurePool.recurringPayment();
    }

    /// @dev `recurringPayment` must revert if the date is invalid, a year has passed and the member has not paid
    function testTakasurePool_recurringPaymentMustRevertIfDateIsInvalidNotPaidInTime() public {
        vm.prank(takasurePool.owner());
        takasurePool.setKYCStatus(alice);

        vm.startPrank(alice);
        usdc.approve(address(takasurePool), USDC_INITIAL_AMOUNT);
        takasurePool.joinPool(BENEFIT_MULTIPLIER, CONTRIBUTION_AMOUNT, 5 * YEAR);
        vm.stopPrank;

        vm.warp(block.timestamp + 366 days);
        vm.roll(block.number + 1);

        vm.startPrank(alice);
        vm.expectRevert(TakasurePool.TakasurePool__InvalidDate.selector);
        takasurePool.recurringPayment();
        vm.stopPrank;
    }

    /// @dev `recurringPayment` must revert if the date is invalid, the membership expired
    function testTakasurePool_recurringPaymentMustRevertIfDateIsInvalidMembershipExpired() public {
        vm.prank(takasurePool.owner());
        takasurePool.setKYCStatus(alice);

        vm.startPrank(alice);
        usdc.approve(address(takasurePool), USDC_INITIAL_AMOUNT);
        takasurePool.joinPool(BENEFIT_MULTIPLIER, CONTRIBUTION_AMOUNT, 5 * YEAR);
        vm.stopPrank;

        for (uint256 i = 0; i < 5; i++) {
            vm.warp(block.timestamp + YEAR);
            vm.roll(block.number + 1);

            vm.startPrank(alice);
            takasurePool.recurringPayment();
            vm.stopPrank;
        }

        vm.warp(block.timestamp + YEAR);
        vm.roll(block.number + 1);

        vm.startPrank(alice);
        vm.expectRevert(TakasurePool.TakasurePool__InvalidDate.selector);
        takasurePool.recurringPayment();
    }
}<|MERGE_RESOLUTION|>--- conflicted
+++ resolved
@@ -108,12 +108,7 @@
     /// @dev If it is an active member, can not join again
     function testTakasurePool_activeMembersSholdNotJoinAgain() public {
         vm.prank(takasurePool.owner());
-<<<<<<< HEAD
-        takasurePool.setKYCStatus(alice, CONTRIBUTION_AMOUNT);
-=======
         takasurePool.setKYCStatus(alice);
->>>>>>> 577ecf2c
-
         vm.startPrank(alice);
         // Alice joins the pool
         takasurePool.joinPool(BENEFIT_MULTIPLIER, CONTRIBUTION_AMOUNT, (5 * YEAR));
@@ -129,11 +124,7 @@
         vm.prank(takasurePool.owner());
 
         vm.expectRevert(TakasurePool.TakasurePool__ZeroAddress.selector);
-<<<<<<< HEAD
-        takasurePool.setKYCStatus(address(0), CONTRIBUTION_AMOUNT);
-=======
         takasurePool.setKYCStatus(address(0));
->>>>>>> 577ecf2c
     }
 
     /// @dev `setKYCStatus` must revert if the member is already KYC verified
