--- conflicted
+++ resolved
@@ -102,13 +102,8 @@
     function testTakasurePool_joinPoolMustRevertIfDepositLessThanMinimum() public {
         uint256 wrongContribution = CONTRIBUTION_AMOUNT / 2;
         vm.prank(alice);
-<<<<<<< HEAD
-        vm.expectRevert(TakasurePool.TakasurePool__ContributionBelowMinimumThreshold.selector);
+        vm.expectRevert(TakasureErrors.TakasurePool__ContributionBelowMinimumThreshold.selector);
         takasurePool.joinPool(wrongContribution, (5 * YEAR));
-=======
-        vm.expectRevert(TakasureErrors.TakasurePool__ContributionBelowMinimumThreshold.selector);
-        takasurePool.joinPool(BENEFIT_MULTIPLIER, wrongContribution, (5 * YEAR));
->>>>>>> adf2b598
     }
 
     /// @dev If it is an active member, can not join again
@@ -121,13 +116,8 @@
         takasurePool.joinPool(CONTRIBUTION_AMOUNT, (5 * YEAR));
 
         // And tries to join again but fails
-<<<<<<< HEAD
-        vm.expectRevert(TakasurePool.TakasurePool__MemberAlreadyExists.selector);
+        vm.expectRevert(TakasureErrors.TakasurePool__MemberAlreadyExists.selector);
         takasurePool.joinPool(CONTRIBUTION_AMOUNT, (5 * YEAR));
-=======
-        vm.expectRevert(TakasureErrors.TakasurePool__MemberAlreadyExists.selector);
-        takasurePool.joinPool(BENEFIT_MULTIPLIER, CONTRIBUTION_AMOUNT, (5 * YEAR));
->>>>>>> adf2b598
         vm.stopPrank();
     }
 
