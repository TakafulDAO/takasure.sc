// SPDX-License-Identifier: GPL-3.0

pragma solidity 0.8.25;

import {Test, console2} from "forge-std/Test.sol";
import {DeployTokenAndPool} from "scripts/foundry-deploy/DeployTokenAndPool.s.sol";
import {ERC1967Proxy} from "@openzeppelin/contracts/proxy/ERC1967/ERC1967Proxy.sol";
import {TakasurePool} from "contracts/takasure/TakasurePool.sol";
import {StdCheats} from "forge-std/StdCheats.sol";
import {Member, MemberState} from "contracts/types/TakasureTypes.sol";
import {IUSDC} from "contracts/mocks/IUSDCmock.sol";
import {TakasureEvents} from "contracts/libraries/TakasureEvents.sol";

contract KycFlow_TakasurePoolTest is StdCheats, Test {
    DeployTokenAndPool deployer;
    TakasurePool takasurePool;
    ERC1967Proxy proxy;
    address contributionTokenAddress;
    IUSDC usdc;
    address public alice = makeAddr("alice");
    uint256 public constant USDC_INITIAL_AMOUNT = 100e6; // 100 USDC
    uint256 public constant CONTRIBUTION_AMOUNT = 25e6; // 25 USDC
    uint256 public constant BENEFIT_MULTIPLIER = 1;
    uint256 public constant YEAR = 365 days;

    function setUp() public {
        deployer = new DeployTokenAndPool();
        (, proxy, , , contributionTokenAddress, ) = deployer.run();

        takasurePool = TakasurePool(address(proxy));
        usdc = IUSDC(contributionTokenAddress);

        // For easier testing there is a minimal USDC mock contract without restrictions
        deal(address(usdc), alice, USDC_INITIAL_AMOUNT);

        vm.prank(alice);
        usdc.approve(address(takasurePool), USDC_INITIAL_AMOUNT);
    }

    /*//////////////////////////////////////////////////////////////
                            KYC FLOW::FLOW 1
    //////////////////////////////////////////////////////////////*/

    // This flow consist of the following steps:
    // 1. Set KYC status to true
    // 2. Join the pool

    /// @dev Test contribution amount is transferred to the contract
    function testTakasurePool_KycFlow1() public {
        uint256 memberIdBeforeKyc = takasurePool.memberIdCounter();

        vm.prank(takasurePool.owner());

        vm.expectEmit(true, true, true, true, address(takasurePool));
        emit TakasureEvents.OnMemberCreated(memberIdBeforeKyc + 1, alice, 0, 0, 0, 5 * YEAR, 1);

        vm.expectEmit(true, false, false, false, address(takasurePool));
        emit TakasureEvents.OnMemberKycVerified(memberIdBeforeKyc + 1, alice);
        takasurePool.setKYCStatus(alice);

        uint256 memberIdAfterKyc = takasurePool.memberIdCounter();

        // member values only after KYC verification without joining the pool
        Member memory testMemberAfterKyc = takasurePool.getMemberFromAddress(alice);

        console2.log("Member values after KYC verification without joining the pool");
        console2.log("Member ID", testMemberAfterKyc.memberId);
        console2.log("Benefit Multiplier", testMemberAfterKyc.benefitMultiplier);
        console2.log("Contribution", testMemberAfterKyc.contribution);
        console2.log("Total Service Fee", testMemberAfterKyc.totalServiceFee);
        console2.log("Wallet", testMemberAfterKyc.wallet);
        console2.log("Member State", uint8(testMemberAfterKyc.memberState));
        console2.log("KYC Verification", testMemberAfterKyc.isKYCVerified);

        // Check the values
        assertEq(memberIdBeforeKyc + 1, memberIdAfterKyc, "Member ID is not correct");
        assertEq(testMemberAfterKyc.memberId, memberIdAfterKyc, "Member ID is not correct");
        assertEq(testMemberAfterKyc.benefitMultiplier, 0, "Benefit Multiplier is not correct");
        assertEq(testMemberAfterKyc.contribution, 0, "Contribution is not correct");
        assertEq(testMemberAfterKyc.totalServiceFee, 0, "Total Service Fee is not correct");
        assertEq(testMemberAfterKyc.wallet, alice, "Wallet is not correct");
        assertEq(uint8(testMemberAfterKyc.memberState), 0, "Member State is not correct");
        assertEq(testMemberAfterKyc.isKYCVerified, true, "KYC Verification is not correct");
        console2.log("=====================================");

        // Join the pool
        vm.prank(alice);

        vm.expectEmit(true, true, true, true, address(takasurePool));
        emit TakasureEvents.OnMemberUpdated(
            memberIdAfterKyc,
            alice,
            BENEFIT_MULTIPLIER,
            CONTRIBUTION_AMOUNT,
            ((CONTRIBUTION_AMOUNT * 20) / 100),
            5 * YEAR,
            1
        );

        vm.expectEmit(true, true, false, false, address(takasurePool));
<<<<<<< HEAD
        emit OnMemberJoined(memberIdAfterKyc, alice);
        takasurePool.joinPool(CONTRIBUTION_AMOUNT, 5 * YEAR);
=======
        emit TakasureEvents.OnMemberJoined(memberIdAfterKyc, alice);
        takasurePool.joinPool(BENEFIT_MULTIPLIER, CONTRIBUTION_AMOUNT, 5 * YEAR);
>>>>>>> adf2b598

        uint256 memberIdAfterJoin = takasurePool.memberIdCounter();

        // member values only after joining the pool
        Member memory testMemberAfterJoin = takasurePool.getMemberFromAddress(alice);

        console2.log("Member values after joining the pool and KYC verification");
        console2.log("Member ID", testMemberAfterJoin.memberId);
        console2.log("Benefit Multiplier", testMemberAfterJoin.benefitMultiplier);
        console2.log("Contribution", testMemberAfterJoin.contribution);
        console2.log("Total Service Fee", testMemberAfterJoin.totalServiceFee);
        console2.log("Wallet", testMemberAfterJoin.wallet);
        console2.log("Member State", uint8(testMemberAfterJoin.memberState));
        console2.log("KYC Verification", testMemberAfterJoin.isKYCVerified);

        // Check the values
        assertEq(memberIdAfterKyc, memberIdAfterJoin, "Member ID is not correct");
        assertEq(testMemberAfterJoin.memberId, memberIdAfterJoin, "Member ID is not correct");
        assertEq(
            testMemberAfterJoin.benefitMultiplier,
            BENEFIT_MULTIPLIER,
            "Benefit Multiplier is not correct"
        );
        assertEq(
            testMemberAfterJoin.contribution,
            CONTRIBUTION_AMOUNT,
            "Contribution is not correct"
        );
        assertEq(testMemberAfterJoin.wallet, alice, "Wallet is not correct");
        assertEq(uint8(testMemberAfterJoin.memberState), 1, "Member State is not correct");
        assertEq(testMemberAfterJoin.isKYCVerified, true, "KYC Verification is not correct");
    }

    /*//////////////////////////////////////////////////////////////
                            KYC FLOW::FLOW 2
    //////////////////////////////////////////////////////////////*/

    // This flow consist of the following steps:
    // 1. Join the pool
    // 2. Set KYC status to true

    /// @dev Test contribution amount is transferred to the contract
    function testTakasurePool_KycFlow2() public {
        uint256 memberIdBeforeJoin = takasurePool.memberIdCounter();

        // Join the pool
        vm.prank(alice);

        vm.expectEmit(true, true, true, true, address(takasurePool));
        emit TakasureEvents.OnMemberCreated(
            memberIdBeforeJoin + 1,
            alice,
            BENEFIT_MULTIPLIER,
            CONTRIBUTION_AMOUNT,
            ((CONTRIBUTION_AMOUNT * 20) / 100),
            5 * YEAR,
            1
        );

        takasurePool.joinPool(CONTRIBUTION_AMOUNT, 5 * YEAR);

        uint256 memberIdAfterJoin = takasurePool.memberIdCounter();

        // member values only after joining the pool
        Member memory testMemberAfterJoin = takasurePool.getMemberFromAddress(alice);

        console2.log("Member values after joining the pool and before KYC verification");
        console2.log("Member ID", testMemberAfterJoin.memberId);
        console2.log("Benefit Multiplier", testMemberAfterJoin.benefitMultiplier);
        console2.log("Contribution", testMemberAfterJoin.contribution);
        console2.log("Total Service Fee", testMemberAfterJoin.totalServiceFee);
        console2.log("Wallet", testMemberAfterJoin.wallet);
        console2.log("Member State", uint8(testMemberAfterJoin.memberState));
        console2.log("KYC Verification", testMemberAfterJoin.isKYCVerified);
        console2.log("=====================================");

        // Check the values
        assertEq(testMemberAfterJoin.memberId, memberIdAfterJoin, "Member ID is not correct");
        assertEq(
            testMemberAfterJoin.benefitMultiplier,
            BENEFIT_MULTIPLIER,
            "Benefit Multiplier is not correct"
        );
        assertEq(
            testMemberAfterJoin.contribution,
            CONTRIBUTION_AMOUNT,
            "Contribution is not correct"
        );
        assertEq(testMemberAfterJoin.wallet, alice, "Wallet is not correct");
        assertEq(uint8(testMemberAfterJoin.memberState), 0, "Member State is not correct");
        assertEq(testMemberAfterJoin.isKYCVerified, false, "KYC Verification is not correct");

        // Set KYC status to true
        vm.prank(takasurePool.owner());
        vm.expectEmit(true, true, true, true, address(takasurePool));
        emit TakasureEvents.OnMemberUpdated(
            memberIdAfterJoin,
            alice,
            BENEFIT_MULTIPLIER,
            CONTRIBUTION_AMOUNT,
            ((CONTRIBUTION_AMOUNT * 20) / 100),
            5 * YEAR,
            1
        );

        vm.expectEmit(true, true, false, false, address(takasurePool));
        emit TakasureEvents.OnMemberJoined(memberIdAfterJoin, alice);

        vm.expectEmit(true, false, false, false, address(takasurePool));
        emit TakasureEvents.OnMemberKycVerified(memberIdAfterJoin, alice);
        takasurePool.setKYCStatus(alice);

        uint256 memberIdAfterKyc = takasurePool.memberIdCounter();

        // member values only after KYC verification without joining the pool
        Member memory testMemberAfterKyc = takasurePool.getMemberFromAddress(alice);

        console2.log("Member values after KYC verification and joining the pool");
        console2.log("Member ID", testMemberAfterKyc.memberId);
        console2.log("Benefit Multiplier", testMemberAfterKyc.benefitMultiplier);
        console2.log("Contribution", testMemberAfterKyc.contribution);
        console2.log("Total Service Fee", testMemberAfterKyc.totalServiceFee);
        console2.log("Wallet", testMemberAfterKyc.wallet);
        console2.log("Member State", uint8(testMemberAfterKyc.memberState));
        console2.log("KYC Verification", testMemberAfterKyc.isKYCVerified);

        // Check the values
        assertEq(testMemberAfterKyc.memberId, memberIdAfterKyc, "Member ID is not correct");
        assertEq(memberIdAfterJoin, memberIdAfterKyc, "Member ID is not correct");
        assertEq(
            testMemberAfterKyc.benefitMultiplier,
            BENEFIT_MULTIPLIER,
            "Benefit Multiplier is not correct"
        );
        assertEq(
            testMemberAfterKyc.contribution,
            CONTRIBUTION_AMOUNT,
            "Contribution is not correct"
        );
        assertEq(testMemberAfterKyc.wallet, alice, "Wallet is not correct");
        assertEq(uint8(testMemberAfterKyc.memberState), 1, "Member State is not correct");
        assertEq(testMemberAfterKyc.isKYCVerified, true, "KYC Verification is not correct");
    }
}<|MERGE_RESOLUTION|>--- conflicted
+++ resolved
@@ -98,13 +98,8 @@
         );
 
         vm.expectEmit(true, true, false, false, address(takasurePool));
-<<<<<<< HEAD
-        emit OnMemberJoined(memberIdAfterKyc, alice);
+        emit TakasureEvents.OnMemberJoined(memberIdAfterKyc, alice);
         takasurePool.joinPool(CONTRIBUTION_AMOUNT, 5 * YEAR);
-=======
-        emit TakasureEvents.OnMemberJoined(memberIdAfterKyc, alice);
-        takasurePool.joinPool(BENEFIT_MULTIPLIER, CONTRIBUTION_AMOUNT, 5 * YEAR);
->>>>>>> adf2b598
 
         uint256 memberIdAfterJoin = takasurePool.memberIdCounter();
 
