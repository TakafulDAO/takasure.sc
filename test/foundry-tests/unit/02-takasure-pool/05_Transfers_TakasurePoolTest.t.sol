// SPDX-License-Identifier: GPL-3.0

pragma solidity 0.8.25;

import {Test, console2} from "forge-std/Test.sol";
import {DeployTokenAndPool} from "../../../../scripts/foundry-deploy/DeployTokenAndPool.s.sol";
import {ERC1967Proxy} from "@openzeppelin/contracts/proxy/ERC1967/ERC1967Proxy.sol";
import {TakasurePool} from "../../../../contracts/takasure/TakasurePool.sol";
import {StdCheats} from "forge-std/StdCheats.sol";
import {Member, MemberState} from "../../../../contracts/types/TakasureTypes.sol";
import {IUSDC} from "../../../../contracts/mocks/IUSDCmock.sol";

contract Reserves_TakasurePoolTest is StdCheats, Test {
    DeployTokenAndPool deployer;
    TakasurePool takasurePool;
    ERC1967Proxy proxy;
    address contributionTokenAddress;
    IUSDC usdc;
    address public alice = makeAddr("alice");
    uint256 public constant USDC_INITIAL_AMOUNT = 100e6; // 100 USDC
    uint256 public constant CONTRIBUTION_AMOUNT = 25e6; // 25 USDC
    uint256 public constant BENEFIT_MULTIPLIER = 0;
    uint256 public constant YEAR = 365 days;

    event MemberJoined(address indexed member, uint256 indexed contributionAmount);

    function setUp() public {
        deployer = new DeployTokenAndPool();
        (, proxy, , contributionTokenAddress, ) = deployer.run();

        takasurePool = TakasurePool(address(proxy));
        usdc = IUSDC(contributionTokenAddress);

        // For easier testing there is a minimal USDC mock contract without restrictions
        deal(address(usdc), alice, USDC_INITIAL_AMOUNT);

        vm.prank(alice);
        usdc.approve(address(takasurePool), USDC_INITIAL_AMOUNT);
    }

    /*//////////////////////////////////////////////////////////////
                    JOIN POOL::TRANSFER AMOUNTS
    //////////////////////////////////////////////////////////////*/

<<<<<<< HEAD
    /// @dev Test contribution amount is transferred to the contract
    function testTakasurePool_contributionAmountTransferToContract() public {
        vm.prank(takasurePool.owner());
        takasurePool.setKYCStatus(alice);

=======
    /// @dev Test contribution amount is not transferred to the contract if only the KYC is done
    function testTakasurePool_contributionAmountNotTransferToContractWhenOnlyKyc() public {
        uint256 contractBalanceBefore = usdc.balanceOf(address(takasurePool));

        vm.prank(takasurePool.owner());
        takasurePool.setKYCStatus(alice);

        uint256 contractBalanceAfter = usdc.balanceOf(address(takasurePool));

        assertEq(contractBalanceAfter, contractBalanceBefore);
    }

    /// @dev Test contribution amount is transferred to the contract when joins the pool
    function testTakasurePool_contributionAmountTransferToContractWhenJoinPool() public {
>>>>>>> 0eb03e6b
        uint256 contractBalanceBefore = usdc.balanceOf(address(takasurePool));

        (, , , , , , , , , uint8 wakalaFee, , ) = takasurePool.getReserveValues();

        vm.prank(alice);
        takasurePool.joinPool(BENEFIT_MULTIPLIER, CONTRIBUTION_AMOUNT, (5 * YEAR));

        uint256 contractBalanceAfter = usdc.balanceOf(address(takasurePool));

        uint256 fee = (CONTRIBUTION_AMOUNT * wakalaFee) / 100;
        uint256 deposited = CONTRIBUTION_AMOUNT - fee;

        assertEq(contractBalanceAfter, contractBalanceBefore + deposited);
    }

<<<<<<< HEAD
    /// @dev Test wakala fee is transferred
    function testTakasurePool_wakalaFeeAmountTransfered() public {
        vm.prank(takasurePool.owner());
        takasurePool.setKYCStatus(alice);

=======
    /// @dev Test wakala fee is transferred when the member joins the pool
    function testTakasurePool_wakalaFeeAmountTransferedWhenJoinsPool() public {
>>>>>>> 0eb03e6b
        (, , , , , , , , , uint8 wakalaFee, , ) = takasurePool.getReserveValues();
        address wakalaFeeReceiver = takasurePool.wakalaClaimAddress();
        uint256 wakalaFeeReceiverBalanceBefore = usdc.balanceOf(wakalaFeeReceiver);

        vm.prank(alice);
        takasurePool.joinPool(BENEFIT_MULTIPLIER, CONTRIBUTION_AMOUNT, (5 * YEAR));

        uint256 wakalaFeeReceiverBalanceAfter = usdc.balanceOf(wakalaFeeReceiver);

        uint256 feeColected = (CONTRIBUTION_AMOUNT * wakalaFee) / 100; // 25USDC * 20% = 5USDC

        assertEq(wakalaFeeReceiverBalanceAfter, wakalaFeeReceiverBalanceBefore + feeColected);
    }
}<|MERGE_RESOLUTION|>--- conflicted
+++ resolved
@@ -42,13 +42,6 @@
                     JOIN POOL::TRANSFER AMOUNTS
     //////////////////////////////////////////////////////////////*/
 
-<<<<<<< HEAD
-    /// @dev Test contribution amount is transferred to the contract
-    function testTakasurePool_contributionAmountTransferToContract() public {
-        vm.prank(takasurePool.owner());
-        takasurePool.setKYCStatus(alice);
-
-=======
     /// @dev Test contribution amount is not transferred to the contract if only the KYC is done
     function testTakasurePool_contributionAmountNotTransferToContractWhenOnlyKyc() public {
         uint256 contractBalanceBefore = usdc.balanceOf(address(takasurePool));
@@ -63,7 +56,7 @@
 
     /// @dev Test contribution amount is transferred to the contract when joins the pool
     function testTakasurePool_contributionAmountTransferToContractWhenJoinPool() public {
->>>>>>> 0eb03e6b
+
         uint256 contractBalanceBefore = usdc.balanceOf(address(takasurePool));
 
         (, , , , , , , , , uint8 wakalaFee, , ) = takasurePool.getReserveValues();
@@ -79,16 +72,9 @@
         assertEq(contractBalanceAfter, contractBalanceBefore + deposited);
     }
 
-<<<<<<< HEAD
-    /// @dev Test wakala fee is transferred
-    function testTakasurePool_wakalaFeeAmountTransfered() public {
-        vm.prank(takasurePool.owner());
-        takasurePool.setKYCStatus(alice);
 
-=======
     /// @dev Test wakala fee is transferred when the member joins the pool
     function testTakasurePool_wakalaFeeAmountTransferedWhenJoinsPool() public {
->>>>>>> 0eb03e6b
         (, , , , , , , , , uint8 wakalaFee, , ) = takasurePool.getReserveValues();
         address wakalaFeeReceiver = takasurePool.wakalaClaimAddress();
         uint256 wakalaFeeReceiverBalanceBefore = usdc.balanceOf(wakalaFeeReceiver);
