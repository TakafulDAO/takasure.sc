--- conflicted
+++ resolved
@@ -71,19 +71,11 @@
         assertEq(contractBalanceAfter, contractBalanceBefore + deposited);
     }
 
-<<<<<<< HEAD
-    /// @dev Test wakala fee is transferred when the member joins the pool
-    function testTakasurePool_wakalaFeeAmountTransferedWhenJoinsPool() public {
-        (, , , , , , , , , uint8 wakalaFee, , ) = takasurePool.getReserveValues();
-        address wakalaFeeReceiver = takasurePool.wakalaClaimAddress();
-        uint256 wakalaFeeReceiverBalanceBefore = usdc.balanceOf(wakalaFeeReceiver);
-=======
     /// @dev Test service fee is transferred when the member joins the pool
     function testTakasurePool_serviceFeeAmountTransferedWhenJoinsPool() public {
         (, , , , , , , , , uint8 serviceFee, , ) = takasurePool.getReserveValues();
         address serviceFeeReceiver = takasurePool.feeClaimAddress();
         uint256 serviceFeeReceiverBalanceBefore = usdc.balanceOf(serviceFeeReceiver);
->>>>>>> 29f45217
 
         vm.prank(alice);
         takasurePool.joinPool(BENEFIT_MULTIPLIER, CONTRIBUTION_AMOUNT, (5 * YEAR));
