// SPDX-License-Identifier: GPL-3.0

import {ModuleImplementation} from "contracts/modules/moduleUtils/ModuleImplementation.sol";
import {ModuleState} from "contracts/types/TakasureTypes.sol";

pragma solidity 0.8.28;

<<<<<<< HEAD
contract IsModule is TLDModuleImplementation {
    /**
     * @notice Set the module state
     * @dev Only callable from the Module Manager
     */
    function setContractState(ModuleState newState) external override {
        moduleState = newState;
    }

=======
contract IsModule is ModuleImplementation {
>>>>>>> 68c72f74
    // To avoid this contract to be count in coverage
    function test() external {}
}

contract IsNotModule {
    // To avoid this contract to be count in coverage
    function test() external {}
}<|MERGE_RESOLUTION|>--- conflicted
+++ resolved
@@ -5,19 +5,7 @@
 
 pragma solidity 0.8.28;
 
-<<<<<<< HEAD
-contract IsModule is TLDModuleImplementation {
-    /**
-     * @notice Set the module state
-     * @dev Only callable from the Module Manager
-     */
-    function setContractState(ModuleState newState) external override {
-        moduleState = newState;
-    }
-
-=======
 contract IsModule is ModuleImplementation {
->>>>>>> 68c72f74
     // To avoid this contract to be count in coverage
     function test() external {}
 }
