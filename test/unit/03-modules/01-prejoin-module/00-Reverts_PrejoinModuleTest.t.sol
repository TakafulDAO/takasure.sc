--- conflicted
+++ resolved
@@ -94,17 +94,21 @@
         vm.prank(referral);
         vm.expectRevert();
         prejoinModule.createDAO(
+            tDaoName,
             true,
             (block.timestamp + 31_536_000),
             address(bmConsumerMock)
         );
 
-        vm.prank(takadao);
+        vm.startPrank(takadao);
         prejoinModule.createDAO(
+            tDaoName,
             true,
             (block.timestamp + 31_536_000),
             address(bmConsumerMock)
         );
+        prejoinModule.setDAOName(tDaoName);
+        vm.stopPrank();
 
         (
             bool prejoinEnabled,
@@ -137,12 +141,8 @@
 
     modifier createDao() {
         vm.startPrank(daoAdmin);
-<<<<<<< HEAD
-        prejoinModule.createDAO(true, true, 1743479999, 1e12, address(bmConsumerMock));
-=======
         prejoinModule.createDAO(tDaoName, true, 1743479999, address(bmConsumerMock));
         prejoinModule.setDAOName(tDaoName);
->>>>>>> 9d47785d
         vm.stopPrank();
         _;
     }
