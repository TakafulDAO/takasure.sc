--- conflicted
+++ resolved
@@ -88,12 +88,8 @@
 
     modifier createDao() {
         vm.startPrank(daoAdmin);
-<<<<<<< HEAD
-        prejoinModule.createDAO(true, true, 1743479999, 1e12, address(bmConsumerMock));
-=======
         prejoinModule.createDAO(tDaoName, true, 1743479999, address(bmConsumerMock));
         prejoinModule.setDAOName(tDaoName);
->>>>>>> 9d47785d
         vm.stopPrank();
         _;
     }
