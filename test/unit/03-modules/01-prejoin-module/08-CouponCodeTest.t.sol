// SPDX-License-Identifier: GNU GPLv3

pragma solidity 0.8.28;

import {Test, console2} from "forge-std/Test.sol";
import {TestDeployProtocol} from "test/utils/TestDeployProtocol.s.sol";
import {PrejoinModule} from "contracts/modules/PrejoinModule.sol";
import {BenefitMultiplierConsumerMock} from "test/mocks/BenefitMultiplierConsumerMock.sol";
import {HelperConfig} from "deploy/utils/configs/HelperConfig.s.sol";
import {IUSDC} from "test/mocks/IUSDCmock.sol";

contract CouponCodeTest is Test {
    TestDeployProtocol deployer;
    PrejoinModule prejoinModule;
    BenefitMultiplierConsumerMock bmConsumerMock;
    HelperConfig helperConfig;
    IUSDC usdc;
    address usdcAddress;
    address prejoinModuleAddress;
    address operator;
    address child = makeAddr("child");
    address couponPool = makeAddr("couponPool");
    address couponRedeemer = makeAddr("couponRedeemer");
    string tDaoName = "TheLifeDao";
    uint256 public constant USDC_INITIAL_AMOUNT = 100e6; // 100 USDC
    uint256 public constant CONTRIBUTION_AMOUNT = 25e6; // 25 USDC
    uint256 public constant CONTRIBUTION_PREJOIN_DISCOUNT_RATIO = 10; // 10% of contribution deducted from fee

    event OnNewCouponPoolAddress(address indexed oldCouponPool, address indexed newCouponPool);
    event OnCouponRedeemed(address indexed member, uint256 indexed couponAmount);

    function setUp() public {
        // Deployer
        deployer = new TestDeployProtocol();
        // Deploy contracts
        (, bmConsumerMock, , prejoinModuleAddress, , , , , usdcAddress, , helperConfig) = deployer
            .run();

        // Get config values
        HelperConfig.NetworkConfig memory config = helperConfig.getConfigByChainId(block.chainid);
        operator = config.takadaoOperator;

        // Assign implementations
        prejoinModule = PrejoinModule(address(prejoinModuleAddress));
        usdc = IUSDC(usdcAddress);

        // Give and approve USDC
        deal(address(usdc), child, USDC_INITIAL_AMOUNT);
        vm.prank(child);
        usdc.approve(address(prejoinModule), USDC_INITIAL_AMOUNT);

        deal(address(usdc), couponPool, 1000e6);

        vm.prank(couponPool);
        usdc.approve(address(prejoinModule), 1000e6);

        vm.startPrank(config.daoMultisig);
<<<<<<< HEAD
        prejoinModule.createDAO(true, true, 1743479999, 1e12, address(bmConsumerMock));
=======
        prejoinModule.createDAO(tDaoName, true, 1743479999, address(bmConsumerMock));
        prejoinModule.setDAOName(tDaoName);
>>>>>>> 9d47785d
        vm.stopPrank();

        vm.prank(bmConsumerMock.admin());
        bmConsumerMock.setNewRequester(prejoinModuleAddress);
    }

    function testSetNewCouponPoolAddress() public {
        vm.prank(operator);
        vm.expectEmit(true, true, false, false, address(prejoinModule));
        emit OnNewCouponPoolAddress(address(0), couponPool);
        prejoinModule.setCouponPoolAddress(couponPool);
    }

    modifier setCouponPoolAndCouponRedeemer() {
        vm.startPrank(operator);
        prejoinModule.setCouponPoolAddress(couponPool);
        prejoinModule.grantRole(keccak256("COUPON_REDEEMER"), couponRedeemer);
        vm.stopPrank();
        _;
    }

    /*//////////////////////////////////////////////////////////////
                           COUPON PREPAYMENTS
    //////////////////////////////////////////////////////////////*/

    //======== coupon higher than contribution ========//
    function testCouponPrepaymentCase1() public setCouponPoolAndCouponRedeemer {
        uint256 couponAmount = CONTRIBUTION_AMOUNT * 2;

        uint256 initialCouponPoolBalance = usdc.balanceOf(couponPool);
        uint256 initialOperatorBalance = usdc.balanceOf(operator);

        vm.prank(couponRedeemer);
        vm.expectEmit(true, true, true, false, address(prejoinModule));
        emit OnCouponRedeemed(child, couponAmount);
        (uint256 feeToOp, ) = prejoinModule.payContributionOnBehalfOf(
            CONTRIBUTION_AMOUNT,
            address(0),
            child,
            couponAmount
        );

        uint256 finalCouponPoolBalance = usdc.balanceOf(couponPool);
        uint256 finalOperatorBalance = usdc.balanceOf(operator);

        assertEq(finalCouponPoolBalance, initialCouponPoolBalance - couponAmount);
        assertEq(finalOperatorBalance, initialOperatorBalance + feeToOp);
        assert(feeToOp > 0);

        (uint256 contributionBeforeFee, , , uint256 discount) = prejoinModule.getPrepaidMember(
            child
        );

        assertEq(contributionBeforeFee, couponAmount);
        assertEq(discount, 0); // No discount as the coupon is consumed completely and covers the whole membership
    }

    //======== coupon equals than contribution ========//
    function testCouponPrepaymentCase2() public setCouponPoolAndCouponRedeemer {
        uint256 couponAmount = CONTRIBUTION_AMOUNT;

        uint256 initialCouponPoolBalance = usdc.balanceOf(couponPool);
        uint256 initialOperatorBalance = usdc.balanceOf(operator);

        vm.prank(couponRedeemer);
        vm.expectEmit(true, true, true, false, address(prejoinModule));
        emit OnCouponRedeemed(child, couponAmount);
        (uint256 feeToOp, ) = prejoinModule.payContributionOnBehalfOf(
            CONTRIBUTION_AMOUNT,
            address(0),
            child,
            couponAmount
        );

        uint256 finalCouponPoolBalance = usdc.balanceOf(couponPool);
        uint256 finalOperatorBalance = usdc.balanceOf(operator);

        assertEq(finalCouponPoolBalance, initialCouponPoolBalance - couponAmount);
        assertEq(finalOperatorBalance, initialOperatorBalance + feeToOp);
        assert(feeToOp > 0);

        (uint256 contributionBeforeFee, , , uint256 discount) = prejoinModule.getPrepaidMember(
            child
        );

        assertEq(contributionBeforeFee, CONTRIBUTION_AMOUNT);
        assertEq(discount, 0); // No discount as the coupon is consumed completely and covers the whole membership
    }

    //======== coupon less than contribution ========//
    function testCouponPrepaymentCase3() public setCouponPoolAndCouponRedeemer {
        uint256 couponAmount = CONTRIBUTION_AMOUNT;

        uint256 initialCouponPoolBalance = usdc.balanceOf(couponPool);
        uint256 initialOperatorBalance = usdc.balanceOf(operator);

        vm.prank(couponRedeemer);
        vm.expectEmit(true, true, true, false, address(prejoinModule));
        emit OnCouponRedeemed(child, couponAmount);
        (uint256 feeToOp, ) = prejoinModule.payContributionOnBehalfOf(
            CONTRIBUTION_AMOUNT * 2,
            address(0),
            child,
            couponAmount
        );

        uint256 finalCouponPoolBalance = usdc.balanceOf(couponPool);
        uint256 finalOperatorBalance = usdc.balanceOf(operator);

        assertEq(finalCouponPoolBalance, initialCouponPoolBalance - couponAmount);
        assertEq(finalOperatorBalance, initialOperatorBalance + feeToOp);
        assert(feeToOp > 0);

        (uint256 contributionBeforeFee, , , uint256 discount) = prejoinModule.getPrepaidMember(
            child
        );

        uint256 expectedDiscount = (((CONTRIBUTION_AMOUNT * 2) - couponAmount) *
            CONTRIBUTION_PREJOIN_DISCOUNT_RATIO) / 100;

        assertEq(contributionBeforeFee, CONTRIBUTION_AMOUNT * 2);
        assertEq(discount, expectedDiscount); // Applied to what is left after the coupon
    }

    //======== no coupon ========//
    function testShouldNotRevertIfThereIsNoCouponPool() public setCouponPoolAndCouponRedeemer {
        vm.prank(child);
        (uint256 feeToOp, uint256 discount) = prejoinModule.payContribution(
            CONTRIBUTION_AMOUNT,
            address(0)
        );

        assert(feeToOp > 0);
        assert(discount > 0);
    }
}<|MERGE_RESOLUTION|>--- conflicted
+++ resolved
@@ -55,12 +55,8 @@
         usdc.approve(address(prejoinModule), 1000e6);
 
         vm.startPrank(config.daoMultisig);
-<<<<<<< HEAD
-        prejoinModule.createDAO(true, true, 1743479999, 1e12, address(bmConsumerMock));
-=======
         prejoinModule.createDAO(tDaoName, true, 1743479999, address(bmConsumerMock));
         prejoinModule.setDAOName(tDaoName);
->>>>>>> 9d47785d
         vm.stopPrank();
 
         vm.prank(bmConsumerMock.admin());
