// SPDX-License-Identifier: GPL-3.0

pragma solidity 0.8.28;

import {Test, console2} from "forge-std/Test.sol";
import {TestDeployProtocol} from "test/utils/TestDeployProtocol.s.sol";
import {HelperConfig} from "deploy/utils/configs/HelperConfig.s.sol";
import {TakasureReserve} from "contracts/core/TakasureReserve.sol";
import {EntryModule} from "contracts/modules/EntryModule.sol";
import {MemberModule} from "contracts/modules/MemberModule.sol";
import {UserRouter} from "contracts/router/UserRouter.sol";
import {BenefitMultiplierConsumerMock} from "test/mocks/BenefitMultiplierConsumerMock.sol";
import {StdCheats} from "forge-std/StdCheats.sol";
import {Member, MemberState, Reserve} from "contracts/types/TakasureTypes.sol";
import {IUSDC} from "test/mocks/IUSDCmock.sol";
import {TakasureEvents} from "contracts/helpers/libraries/events/TakasureEvents.sol";
import {SimulateDonResponse} from "test/utils/SimulateDonResponse.sol";
import {ModuleErrors} from "contracts/helpers/libraries/errors/ModuleErrors.sol";

contract Refund_EntryModuleTest is StdCheats, Test, SimulateDonResponse {
    TestDeployProtocol deployer;
    TakasureReserve takasureReserve;
    HelperConfig helperConfig;
    BenefitMultiplierConsumerMock bmConsumerMock;
    EntryModule entryModule;
    MemberModule memberModule;
    UserRouter userRouter;
    address takasureReserveProxy;
    address contributionTokenAddress;
    address admin;
    address kycService;
    address takadao;
    address entryModuleAddress;
    address memberModuleAddress;
    address userRouterAddress;
    IUSDC usdc;
    address public alice = makeAddr("alice");
    address public bob = makeAddr("bob");
<<<<<<< HEAD
    uint256 public constant CONTRIBUTION_AMOUNT = 250e6; // 250 USD
=======
    uint256 public constant USDC_INITIAL_AMOUNT = 150e6; // 100 USDC
    uint256 public constant CONTRIBUTION_AMOUNT = 25e6; // 25 USD
>>>>>>> 0c519b12
    uint256 public constant YEAR = 365 days;

    function setUp() public {
        deployer = new TestDeployProtocol();
        (
            ,
            bmConsumerMock,
            takasureReserveProxy,
            ,
            entryModuleAddress,
            memberModuleAddress,
            ,
            userRouterAddress,
            contributionTokenAddress,
            ,
            helperConfig
        ) = deployer.run();

        entryModule = EntryModule(entryModuleAddress);
        memberModule = MemberModule(memberModuleAddress);
        userRouter = UserRouter(userRouterAddress);

        HelperConfig.NetworkConfig memory config = helperConfig.getConfigByChainId(block.chainid);

        admin = config.daoMultisig;
        kycService = config.kycProvider;
        takadao = config.takadaoOperator;

        takasureReserve = TakasureReserve(takasureReserveProxy);
        usdc = IUSDC(contributionTokenAddress);

        vm.prank(admin);
        takasureReserve.setNewBenefitMultiplierConsumerAddress(address(bmConsumerMock));

        vm.prank(bmConsumerMock.admin());
        bmConsumerMock.setNewRequester(address(entryModuleAddress));

        vm.prank(takadao);
        entryModule.updateBmAddress();

        // For easier testing there is a minimal USDC mock contract without restrictions
        deal(address(usdc), alice, CONTRIBUTION_AMOUNT);
        deal(address(usdc), bob, CONTRIBUTION_AMOUNT);

        vm.startPrank(alice);
        usdc.approve(address(entryModule), CONTRIBUTION_AMOUNT);
        usdc.approve(address(memberModule), CONTRIBUTION_AMOUNT);

        userRouter.joinPool(address(0), CONTRIBUTION_AMOUNT, 5 * YEAR);
        vm.stopPrank();

        _successResponse(address(bmConsumerMock));

        vm.startPrank(bob);
        usdc.approve(address(entryModule), CONTRIBUTION_AMOUNT);
        usdc.approve(address(memberModule), CONTRIBUTION_AMOUNT);
        vm.stopPrank();
    }

    function testentryModule_refundContributionIfThereWhereNoParent() public {
        Member memory Alice = takasureReserve.getMemberFromAddress(alice);

        // contribution - discount - 27% fee
        // 250 - 0 - (250 * 27 / 100) = 250 - 0 - 67.5 = 182.5
        // Discount is 0 because Alice has no parent
        uint256 expectedRefundAmount = 1825e5;

        uint256 contractBalanceBeforeRefund = usdc.balanceOf(address(entryModule));
        uint256 aliceBalanceBeforeRefund = usdc.balanceOf(alice);

        // 14 days passed
        vm.warp(15 days);
        vm.roll(block.number + 1);

        vm.prank(bob);
        vm.expectRevert(ModuleErrors.Module__NotAuthorizedCaller.selector);
        entryModule.refund(alice);

        vm.prank(alice);
        vm.expectEmit(true, true, false, false, address(entryModule));
        emit TakasureEvents.OnRefund(Alice.memberId, alice, expectedRefundAmount);
        entryModule.refund();

        uint256 contractBalanceAfterRefund = usdc.balanceOf(address(entryModule));
        uint256 aliceBalanceAfterRefund = usdc.balanceOf(alice);

        assertEq(contractBalanceBeforeRefund - expectedRefundAmount, contractBalanceAfterRefund);
        assertEq(aliceBalanceBeforeRefund + expectedRefundAmount, aliceBalanceAfterRefund);

        // Cannot KYC someone who has been refunded until pays again
        vm.prank(kycService);
        vm.expectRevert(EntryModule.EntryModule__NoContribution.selector);
        entryModule.approveKYC(alice);

<<<<<<< HEAD
        vm.startPrank(alice);
        usdc.approve(address(entryModule), expectedRefundAmount);
        userRouter.joinPool(address(0), expectedRefundAmount, 5 * YEAR);
        vm.stopPrank();

        vm.prank(kycService);
        entryModule.approveKYC(alice);
    }

    function testentryModule_refundContributionIfThereIsParent() public {
        // First we need to KYC Alice so she can act as a parent
        vm.prank(kycService);
        entryModule.approveKYC(alice);

        vm.prank(bob);
        userRouter.joinPool(alice, CONTRIBUTION_AMOUNT, 5 * YEAR);

        Member memory Bob = takasureReserve.getMemberFromAddress(bob);

        // contribution - discount - 27% fee
        // 250 - (250 * 5 / 100) - (250 * 27 / 100) = 250 - 12.5 - 67.5 = 170
        // The discount is 5% because Bob has Alice as parent
        uint256 expectedRefundAmount = 170e6;

        uint256 contractBalanceBeforeRefund = usdc.balanceOf(address(entryModule));
        uint256 bobBalanceBeforeRefund = usdc.balanceOf(bob);

        // 14 days passed
        vm.warp(15 days);
        vm.roll(block.number + 1);

        vm.prank(bob);
        vm.expectEmit(true, true, false, false, address(entryModule));
        emit TakasureEvents.OnRefund(Bob.memberId, bob, expectedRefundAmount);
        entryModule.refund();

        uint256 contractBalanceAfterRefund = usdc.balanceOf(address(entryModule));
        uint256 bobBalanceAfterRefund = usdc.balanceOf(bob);

        assertEq(contractBalanceBeforeRefund - expectedRefundAmount, contractBalanceAfterRefund);
        assertEq(bobBalanceBeforeRefund + expectedRefundAmount, bobBalanceAfterRefund);
    }

    function testentryModule_refundContributionIfThereIsParentButWithoutDiscount() public {
        // First set referral discount to false
        vm.prank(takadao);
        takasureReserve.setReferralDiscountState(false);

        // First we need to KYC Alice so she can act as a parent
        vm.prank(kycService);
        entryModule.approveKYC(alice);

        vm.prank(bob);
        userRouter.joinPool(alice, CONTRIBUTION_AMOUNT, 5 * YEAR);

        Member memory Bob = takasureReserve.getMemberFromAddress(bob);

        // contribution - discount - 27% fee
        // 250 - 0 - (250 * 27 / 100) = 250 - 0 - 67.5 = 182.5
        // The discount is 0 because the discount is off
        uint256 expectedRefundAmount = 1825e5;

        uint256 contractBalanceBeforeRefund = usdc.balanceOf(address(entryModule));
        uint256 bobBalanceBeforeRefund = usdc.balanceOf(bob);

        // 14 days passed
        vm.warp(15 days);
        vm.roll(block.number + 1);

        vm.prank(bob);
        vm.expectEmit(true, true, false, false, address(entryModule));
        emit TakasureEvents.OnRefund(Bob.memberId, bob, expectedRefundAmount);
        entryModule.refund();

        uint256 contractBalanceAfterRefund = usdc.balanceOf(address(entryModule));
        uint256 bobBalanceAfterRefund = usdc.balanceOf(bob);
=======
        vm.prank(alice);
        userRouter.joinPool(address(0), CONTRIBUTION_AMOUNT, 5 * YEAR);
>>>>>>> 0c519b12

        assertEq(contractBalanceBeforeRefund - expectedRefundAmount, contractBalanceAfterRefund);
        assertEq(bobBalanceBeforeRefund + expectedRefundAmount, bobBalanceAfterRefund);
    }

    function testentryModule_refundContributionIfThereIsParentAndIsCouponUser() public {
        // Set the coupon pool and the coupon redeemer
        address couponPool = makeAddr("couponPool");
        address couponRedeemer = makeAddr("couponRedeemer");

        deal(address(usdc), couponPool, CONTRIBUTION_AMOUNT);

        vm.prank(couponPool);
        usdc.approve(address(entryModule), CONTRIBUTION_AMOUNT);

        vm.startPrank(takadao);
        entryModule.setCouponPoolAddress(couponPool);
        entryModule.grantRole(keccak256("COUPON_REDEEMER"), couponRedeemer);
        vm.stopPrank();

        // KYC Alice so she can act as a parent
        vm.prank(kycService);
        entryModule.approveKYC(alice);

        vm.prank(couponRedeemer);
        entryModule.joinPoolOnBehalfOf(
            bob,
            alice,
            CONTRIBUTION_AMOUNT,
            5 * YEAR,
            (CONTRIBUTION_AMOUNT / 2)
        );

        Member memory Bob = takasureReserve.getMemberFromAddress(bob);

        // contribution - discount - 27% fee
        // 250 - ((250 - 125) * 5 / 100) - (250 * 27 / 100) = 250 - (125 * 5 / 100) - 67.5
        // = 250 - 6.25 - 67.5 = 176.25
        // The discount is 5% because Bob has Alice as parent, but in this case the discount is applied
        // to the contribution amount minus the coupon amount, so it is the 5% of 125 USDC
        uint256 expectedRefundAmount = 17625e4;

        uint256 contractBalanceBeforeRefund = usdc.balanceOf(address(entryModule));
        uint256 bobBalanceBeforeRefund = usdc.balanceOf(bob);
        uint256 couponPoolBalanceBeforeRefund = usdc.balanceOf(couponPool);

        // 14 days passed
        vm.warp(15 days);
        vm.roll(block.number + 1);

        vm.prank(bob);
        vm.expectEmit(true, true, false, false, address(entryModule));
        emit TakasureEvents.OnRefund(Bob.memberId, bob, expectedRefundAmount);
        entryModule.refund();

        uint256 contractBalanceAfterRefund = usdc.balanceOf(address(entryModule));
        uint256 bobBalanceAfterRefund = usdc.balanceOf(bob);
        uint256 couponPoolBalanceAfterRefund = usdc.balanceOf(couponPool);

        assertEq(contractBalanceBeforeRefund - expectedRefundAmount, contractBalanceAfterRefund);
        // In this case, as Bob used a coupon, the refund amount is not transferred to Bob, but to the coupon pool
        assertEq(bobBalanceBeforeRefund, bobBalanceAfterRefund);
        assertEq(
            couponPoolBalanceBeforeRefund + expectedRefundAmount,
            couponPoolBalanceAfterRefund
        );
    }

    function testEntryModule_sameIdIfJoinsAgainAfterRefund() public {
        Member memory aliceAfterFirstJoinBeforeRefund = takasureReserve.getMemberFromAddress(alice);
        // 14 days passed
        vm.warp(15 days);
        vm.roll(block.number + 1);

        // We simulate a request before the KYC
        _successResponse(address(bmConsumerMock));

        vm.prank(alice);
        entryModule.refund();

        Member memory aliceAfterRefund = takasureReserve.getMemberFromAddress(alice);

<<<<<<< HEAD
        vm.prank(bob);
        userRouter.joinPool(address(0), CONTRIBUTION_AMOUNT, 5 * YEAR);

        vm.startPrank(alice);
        usdc.approve(address(entryModule), 100e6);
        userRouter.joinPool(address(0), 100e6, 5 * YEAR);
=======
        vm.startPrank(bob);
        userRouter.joinPool(address(0), CONTRIBUTION_AMOUNT, 5 * YEAR);
        vm.stopPrank();

        vm.startPrank(alice);
        userRouter.joinPool(address(0), CONTRIBUTION_AMOUNT, 5 * YEAR);
>>>>>>> 0c519b12
        vm.stopPrank();

        Member memory aliceAfterSecondJoin = takasureReserve.getMemberFromAddress(alice);

        assert(!aliceAfterFirstJoinBeforeRefund.isRefunded);
        assert(aliceAfterRefund.isRefunded);
        assertEq(aliceAfterFirstJoinBeforeRefund.memberId, aliceAfterRefund.memberId);
        assertEq(aliceAfterRefund.memberId, aliceAfterSecondJoin.memberId);
    }
}<|MERGE_RESOLUTION|>--- conflicted
+++ resolved
@@ -36,12 +36,7 @@
     IUSDC usdc;
     address public alice = makeAddr("alice");
     address public bob = makeAddr("bob");
-<<<<<<< HEAD
     uint256 public constant CONTRIBUTION_AMOUNT = 250e6; // 250 USD
-=======
-    uint256 public constant USDC_INITIAL_AMOUNT = 150e6; // 100 USDC
-    uint256 public constant CONTRIBUTION_AMOUNT = 25e6; // 25 USD
->>>>>>> 0c519b12
     uint256 public constant YEAR = 365 days;
 
     function setUp() public {
@@ -136,11 +131,11 @@
         vm.expectRevert(EntryModule.EntryModule__NoContribution.selector);
         entryModule.approveKYC(alice);
 
-<<<<<<< HEAD
         vm.startPrank(alice);
         usdc.approve(address(entryModule), expectedRefundAmount);
         userRouter.joinPool(address(0), expectedRefundAmount, 5 * YEAR);
         vm.stopPrank();
+        // =======
 
         vm.prank(kycService);
         entryModule.approveKYC(alice);
@@ -213,10 +208,6 @@
 
         uint256 contractBalanceAfterRefund = usdc.balanceOf(address(entryModule));
         uint256 bobBalanceAfterRefund = usdc.balanceOf(bob);
-=======
-        vm.prank(alice);
-        userRouter.joinPool(address(0), CONTRIBUTION_AMOUNT, 5 * YEAR);
->>>>>>> 0c519b12
 
         assertEq(contractBalanceBeforeRefund - expectedRefundAmount, contractBalanceAfterRefund);
         assertEq(bobBalanceBeforeRefund + expectedRefundAmount, bobBalanceAfterRefund);
@@ -299,21 +290,12 @@
 
         Member memory aliceAfterRefund = takasureReserve.getMemberFromAddress(alice);
 
-<<<<<<< HEAD
         vm.prank(bob);
         userRouter.joinPool(address(0), CONTRIBUTION_AMOUNT, 5 * YEAR);
 
         vm.startPrank(alice);
         usdc.approve(address(entryModule), 100e6);
         userRouter.joinPool(address(0), 100e6, 5 * YEAR);
-=======
-        vm.startPrank(bob);
-        userRouter.joinPool(address(0), CONTRIBUTION_AMOUNT, 5 * YEAR);
-        vm.stopPrank();
-
-        vm.startPrank(alice);
-        userRouter.joinPool(address(0), CONTRIBUTION_AMOUNT, 5 * YEAR);
->>>>>>> 0c519b12
         vm.stopPrank();
 
         Member memory aliceAfterSecondJoin = takasureReserve.getMemberFromAddress(alice);
