--- conflicted
+++ resolved
@@ -32,11 +32,7 @@
     IUSDC usdc;
     address public alice = makeAddr("alice");
     address public bob = makeAddr("bob");
-<<<<<<< HEAD
-    uint256 public constant USDC_INITIAL_AMOUNT = 100e6; // 100 USDC
-=======
     uint256 public constant USDC_INITIAL_AMOUNT = 1000e6; // 1000 USDC
->>>>>>> 0c519b12
     uint256 public constant CONTRIBUTION_AMOUNT = 25e6; // 25 USDC
     uint256 public constant BENEFIT_MULTIPLIER = 0;
     uint256 public constant YEAR = 365 days;
