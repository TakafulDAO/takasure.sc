// SPDX-License-Identifier: GPL-3.0

pragma solidity 0.8.28;

import {Test, console2} from "forge-std/Test.sol";
import {TestDeployProtocol} from "test/utils/TestDeployProtocol.s.sol";
import {HelperConfig} from "deploy/utils/configs/HelperConfig.s.sol";
import {TakasureReserve} from "contracts/core/TakasureReserve.sol";
import {EntryModule} from "contracts/modules/EntryModule.sol";
import {UserRouter} from "contracts/router/UserRouter.sol";
import {BenefitMultiplierConsumerMock} from "test/mocks/BenefitMultiplierConsumerMock.sol";
import {StdCheats} from "forge-std/StdCheats.sol";
import {IUSDC} from "test/mocks/IUSDCmock.sol";
import {ModuleErrors} from "contracts/helpers/libraries/errors/ModuleErrors.sol";
import {TakasureEvents} from "contracts/helpers/libraries/events/TakasureEvents.sol";
import {AddressAndStates} from "contracts/helpers/libraries/checks/AddressAndStates.sol";
import {SimulateDonResponse} from "test/utils/SimulateDonResponse.sol";

contract Reverts_EntryModuleTest is StdCheats, Test, SimulateDonResponse {
    TestDeployProtocol deployer;
    TakasureReserve takasureReserve;
    HelperConfig helperConfig;
    BenefitMultiplierConsumerMock bmConsumerMock;
    EntryModule entryModule;
    UserRouter userRouter;
    address takasureReserveProxy;
    address contributionTokenAddress;
    address admin;
    address kycService;
    address takadao;
    address entryModuleAddress;
    address userRouterAddress;
    IUSDC usdc;
    address public alice = makeAddr("alice");
    address public bob = makeAddr("bob");
    address public charlie = makeAddr("charlie");
    address public david = makeAddr("david");
    uint256 public constant USDC_INITIAL_AMOUNT = 150e6; // 100 USDC
    uint256 public constant CONTRIBUTION_AMOUNT = 25e6; // 25 USDC
    uint256 public constant YEAR = 365 days;

    function setUp() public {
        deployer = new TestDeployProtocol();
        (
            ,
            bmConsumerMock,
            takasureReserveProxy,
            ,
            entryModuleAddress,
            ,
            ,
            userRouterAddress,
            contributionTokenAddress,
            ,
            helperConfig
        ) = deployer.run();

        entryModule = EntryModule(entryModuleAddress);
        userRouter = UserRouter(userRouterAddress);

        HelperConfig.NetworkConfig memory config = helperConfig.getConfigByChainId(block.chainid);

        admin = config.daoMultisig;
        kycService = config.kycProvider;
        takadao = config.takadaoOperator;

        takasureReserve = TakasureReserve(takasureReserveProxy);
        usdc = IUSDC(contributionTokenAddress);

        // For easier testing there is a minimal USDC mock contract without restrictions
        deal(address(usdc), alice, USDC_INITIAL_AMOUNT);
        deal(address(usdc), bob, USDC_INITIAL_AMOUNT);
        deal(address(usdc), charlie, USDC_INITIAL_AMOUNT);
        deal(address(usdc), david, USDC_INITIAL_AMOUNT);

        vm.startPrank(alice);
        usdc.approve(address(entryModule), USDC_INITIAL_AMOUNT);
        vm.stopPrank();
        vm.startPrank(bob);
        usdc.approve(address(entryModule), USDC_INITIAL_AMOUNT);
        vm.stopPrank();
        vm.startPrank(charlie);
        usdc.approve(address(entryModule), USDC_INITIAL_AMOUNT);
        vm.stopPrank();
        vm.startPrank(david);
        usdc.approve(address(entryModule), USDC_INITIAL_AMOUNT);
        vm.stopPrank();

        vm.prank(admin);
        takasureReserve.setNewBenefitMultiplierConsumerAddress(address(bmConsumerMock));

        vm.prank(bmConsumerMock.admin());
        bmConsumerMock.setNewRequester(address(entryModuleAddress));

        vm.prank(takadao);
        entryModule.updateBmAddress();
    }

    /*//////////////////////////////////////////////////////////////
                                REVERTS
    //////////////////////////////////////////////////////////////*/

    /// @dev `joinPool` must revert if the contribution is less than the minimum threshold
    function testEntryModule_joinPoolMustRevertIfDepositLessThanMinimum() public {
        uint256 wrongContribution = CONTRIBUTION_AMOUNT / 2;
        vm.prank(alice);
<<<<<<< HEAD
        vm.expectRevert(EntryModule.EntryModule__ContributionOutOfRange.selector);
=======
        vm.expectRevert(EntryModule.EntryModule__InvalidContribution.selector);
>>>>>>> 0c519b12
        userRouter.joinPool(address(0), wrongContribution, (5 * YEAR));
    }

    /// @dev If it is an active member, can not join again
    function testEntryModule_activeMembersShouldNotJoinAgain() public {
        vm.prank(alice);
        // Alice joins the pool
        userRouter.joinPool(address(0), CONTRIBUTION_AMOUNT, (5 * YEAR));

        // We simulate a request before the KYC
        _successResponse(address(bmConsumerMock));

        vm.prank(admin);
        entryModule.approveKYC(alice);

        vm.prank(alice);
        // And tries to join again but fails
        vm.expectRevert(EntryModule.EntryModule__AlreadyJoined.selector);
        userRouter.joinPool(address(0), CONTRIBUTION_AMOUNT, (5 * YEAR));
    }

    /// @dev `approveKYC` must revert if the member is address zero
    function testEntryModule_approveKYCMustRevertIfMemberIsAddressZero() public {
        vm.prank(admin);

        vm.expectRevert(AddressAndStates.TakasureProtocol__ZeroAddress.selector);
        entryModule.approveKYC(address(0));
    }

    /// @dev `approveKYC` must revert if the member is already KYC verified
    function testEntryModule_approveKYCMustRevertIfMemberIsAlreadyKYCVerified() public {
        vm.prank(alice);
        userRouter.joinPool(address(0), CONTRIBUTION_AMOUNT, 5 * YEAR);

        // We simulate a request before the KYC
        _successResponse(address(bmConsumerMock));

        vm.startPrank(admin);
        entryModule.approveKYC(alice);

        // And tries to join again but fails
        vm.expectRevert(EntryModule.EntryModule__MemberAlreadyKYCed.selector);
        entryModule.approveKYC(alice);

        vm.stopPrank();
    }

    /// @dev can not refund someone already KYC verified
    function testEntryModule_refundRevertIfMemberIsKyc() public {
        vm.prank(alice);
        userRouter.joinPool(address(0), CONTRIBUTION_AMOUNT, 5 * YEAR);

        // We simulate a request before the KYC
        _successResponse(address(bmConsumerMock));

        vm.prank(admin);
        entryModule.approveKYC(alice);

        vm.prank(alice);
        vm.expectRevert(EntryModule.EntryModule__MemberAlreadyKYCed.selector);
        entryModule.refund();
    }

    /// @dev can not refund someone already refunded
    function testEntryModule_refundRevertIfMemberAlreadyRefunded() public {
        deal(address(usdc), address(entryModule), 25e6);

        vm.startPrank(alice);
        // Join and refund
        userRouter.joinPool(address(0), CONTRIBUTION_AMOUNT, 5 * YEAR);

        // 14 days passed
        vm.warp(15 days);
        vm.roll(block.number + 1);

        entryModule.refund();

        // Try to refund again
        vm.expectRevert(EntryModule.EntryModule__NothingToRefund.selector);
        entryModule.refund();
        vm.stopPrank();
    }

    /// @dev can not refund before 14 days
    function testEntryModule_refundRevertIfMemberRefundBefore14Days() public {
        // Join
        vm.startPrank(alice);
        userRouter.joinPool(address(0), CONTRIBUTION_AMOUNT, 5 * YEAR);
        vm.stopPrank();

        // Try to refund
        vm.startPrank(alice);
        vm.expectRevert(EntryModule.EntryModule__TooEarlytoRefund.selector);
        entryModule.refund();
        vm.stopPrank();
    }

    function testEntryModule_revertIfTryToJoinTwice() public {
        // First check alice join -> kyc alice -> alice join again must revert
        vm.prank(alice);
        userRouter.joinPool(address(0), CONTRIBUTION_AMOUNT, 5 * YEAR);

        // We simulate a request before the KYC
        _successResponse(address(bmConsumerMock));

        vm.prank(admin);
        entryModule.approveKYC(alice);

        vm.prank(alice);
        vm.expectRevert(EntryModule.EntryModule__AlreadyJoined.selector);
        userRouter.joinPool(address(0), CONTRIBUTION_AMOUNT, 5 * YEAR);

        // Second check bob join -> bob join again must revert
        vm.startPrank(bob);
        userRouter.joinPool(address(0), CONTRIBUTION_AMOUNT, 5 * YEAR);
        vm.expectRevert(EntryModule.EntryModule__AlreadyJoined.selector);
        userRouter.joinPool(address(0), CONTRIBUTION_AMOUNT, 5 * YEAR);
        vm.stopPrank();

        // Third check charlie join -> 14 days passes -> refund charlie -> charlie join -> kyc charlie -> charlie join again must revert
        vm.prank(charlie);
        userRouter.joinPool(address(0), CONTRIBUTION_AMOUNT, 5 * YEAR);

        // We simulate a request before the KYC
        _successResponse(address(bmConsumerMock));

        vm.warp(block.timestamp + 15 days);
        vm.roll(block.number + 1);

        vm.startPrank(charlie);
        userRouter.refund();
        userRouter.joinPool(address(0), CONTRIBUTION_AMOUNT, 5 * YEAR);
        vm.stopPrank();

        vm.prank(admin);
        entryModule.approveKYC(charlie);

        vm.prank(charlie);
        vm.expectRevert(EntryModule.EntryModule__AlreadyJoined.selector);
        userRouter.joinPool(address(0), CONTRIBUTION_AMOUNT, 5 * YEAR);

        // Fourth check david join -> 14 days passes -> refund david -> david join -> david join again must revert
        vm.prank(david);
        userRouter.joinPool(address(0), CONTRIBUTION_AMOUNT, 5 * YEAR);

        vm.warp(block.timestamp + 15 days);
        vm.roll(block.number + 1);

        vm.startPrank(david);
        userRouter.refund();
        userRouter.joinPool(address(0), CONTRIBUTION_AMOUNT, 5 * YEAR);
        vm.expectRevert(EntryModule.EntryModule__AlreadyJoined.selector);
        userRouter.joinPool(address(0), CONTRIBUTION_AMOUNT, 5 * YEAR);
        vm.stopPrank();
    }
}<|MERGE_RESOLUTION|>--- conflicted
+++ resolved
@@ -104,11 +104,7 @@
     function testEntryModule_joinPoolMustRevertIfDepositLessThanMinimum() public {
         uint256 wrongContribution = CONTRIBUTION_AMOUNT / 2;
         vm.prank(alice);
-<<<<<<< HEAD
-        vm.expectRevert(EntryModule.EntryModule__ContributionOutOfRange.selector);
-=======
         vm.expectRevert(EntryModule.EntryModule__InvalidContribution.selector);
->>>>>>> 0c519b12
         userRouter.joinPool(address(0), wrongContribution, (5 * YEAR));
     }
 
