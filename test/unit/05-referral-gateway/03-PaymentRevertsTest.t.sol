// SPDX-License-Identifier: GNU GPLv3

pragma solidity 0.8.28;

import {Test, console2} from "forge-std/Test.sol";
import {TestDeployProtocol} from "test/utils/TestDeployProtocol.s.sol";
import {ReferralGateway} from "contracts/referrals/ReferralGateway.sol";
import {HelperConfig} from "deploy/utils/configs/HelperConfig.s.sol";
import {IUSDC} from "test/mocks/IUSDCmock.sol";
<<<<<<< HEAD
import {DaoDataReader, IReferralGateway} from "test/helpers/lowLevelCall/DaoDataReader.sol";
=======
import {IReferralGateway, DaoDataReader} from "test/helpers/lowLevelCall/DaoDataReader.sol";
>>>>>>> c5bf768b

contract ReferralGatewayPaymentRevertsTest is Test {
    TestDeployProtocol deployer;
    ReferralGateway referralGateway;
    HelperConfig helperConfig;
    IUSDC usdc;
    address usdcAddress;
    address referralGatewayAddress;
    address takadao;
    address pauseGuardian;
    address nonKycParent = makeAddr("nonKycParent");
    address child = makeAddr("child");
    address couponRedeemer = makeAddr("couponRedeemer");
    uint256 public constant USDC_INITIAL_AMOUNT = 100e6; // 100 USDC
    uint256 public constant CONTRIBUTION_AMOUNT = 25e6; // 25 USDC
    uint8 public constant SERVICE_FEE_RATIO = 27;
    uint256 public constant CONTRIBUTION_PREJOIN_DISCOUNT_RATIO = 10; // 10% of contribution deducted from fee
    uint256 public constant REFERRAL_RESERVE = 5; // 5% of contribution TO Referral Reserve
    uint256 public constant REPOOL_FEE_RATIO = 2; // 2% of contribution deducted from fee

    modifier pauseContract() {
        vm.prank(pauseGuardian);
        referralGateway.pause();
        _;
    }

    function setUp() public {
        // Deployer
        deployer = new TestDeployProtocol();
        // Deploy contracts
        (, referralGatewayAddress, , , , , , , usdcAddress, , helperConfig) = deployer.run();

        // Get config values
        HelperConfig.NetworkConfig memory config = helperConfig.getConfigByChainId(block.chainid);
        takadao = config.takadaoOperator;
        pauseGuardian = config.pauseGuardian;

        // Assign implementations
        referralGateway = ReferralGateway(referralGatewayAddress);
        usdc = IUSDC(usdcAddress);

        // Give and approve USDC
        deal(address(usdc), child, USDC_INITIAL_AMOUNT);

        vm.prank(child);
        usdc.approve(address(referralGateway), USDC_INITIAL_AMOUNT);

        vm.startPrank(takadao);
        referralGateway.grantRole(keccak256("COUPON_REDEEMER"), couponRedeemer);
        referralGateway.createDAO(true, true, 1743479999, 1e12);
        vm.stopPrank();
    }

    function testMustRevertIfPrepaymentContributionIsOutOfRange() public {
        // 24.99 USDC
        vm.startPrank(couponRedeemer);
        vm.expectRevert(ReferralGateway.ReferralGateway__InvalidContribution.selector);
        referralGateway.payContributionOnBehalfOf(2499e4, nonKycParent, child, 0, false);

        // 250.01 USDC
        vm.expectRevert(ReferralGateway.ReferralGateway__InvalidContribution.selector);
        referralGateway.payContributionOnBehalfOf(25001e4, nonKycParent, child, 0, false);
        vm.stopPrank();
    }

    function testMustRevertIfCouponIsOutOfRange() public {
        // 24.99 USDC
        vm.startPrank(couponRedeemer);
        vm.expectRevert(ReferralGateway.ReferralGateway__InvalidContribution.selector);
        referralGateway.payContributionOnBehalfOf(
            USDC_INITIAL_AMOUNT,
            nonKycParent,
            child,
            249e4,
            false
        );

        // 250.01 USDC
        vm.expectRevert(ReferralGateway.ReferralGateway__InvalidContribution.selector);
        referralGateway.payContributionOnBehalfOf(
            USDC_INITIAL_AMOUNT,
            nonKycParent,
            child,
            25001e4,
            false
        );
        vm.stopPrank();
    }

    function testMustRevertIfDonatedIsTrueAndContributionIsGreaterThan25() public {
        vm.prank(couponRedeemer);
        vm.expectRevert(ReferralGateway.ReferralGateway__InvalidContribution.selector);
        referralGateway.payContributionOnBehalfOf(USDC_INITIAL_AMOUNT, address(0), child, 0, true);
    }

    function testMustRevertIfMemberIsZeroAddress() public {
        vm.startPrank(couponRedeemer);
        vm.expectRevert(ReferralGateway.ReferralGateway__ZeroAddress.selector);
        referralGateway.payContributionOnBehalfOf(200e6, address(0), address(0), 0, false);
    }

    //======== preJoinEnabled = true, referralDiscount = true, invalid referral ========//
    function testPaymentRevertsIfParentIsInvalidCase1() public {
        uint256 alreadyCollectedFees = DaoDataReader.getUint(
            IReferralGateway(address(referralGateway)),
            8
        );

        assertEq(alreadyCollectedFees, 0);

        address nonKYCParent = makeAddr("nonKYCParent");

        vm.prank(couponRedeemer);
        vm.expectRevert(ReferralGateway.ReferralGateway__ParentMustKYCFirst.selector);
        referralGateway.payContributionOnBehalfOf(
            CONTRIBUTION_AMOUNT,
            nonKYCParent,
            child,
            0,
            false
        );

        uint256 totalCollectedFees = DaoDataReader.getUint(
            IReferralGateway(address(referralGateway)),
            8
        );

        assertEq(totalCollectedFees, 0);
    }

    //======== preJoinEnabled = true, referralDiscount = false, invalid referral ========//
    function testPaymentRevertsIfParentIsInvalidCase2() public {
        vm.prank(takadao);
        referralGateway.switchReferralDiscount();
<<<<<<< HEAD

=======
>>>>>>> c5bf768b
        uint256 alreadyCollectedFees = DaoDataReader.getUint(
            IReferralGateway(address(referralGateway)),
            8
        );

        assertEq(alreadyCollectedFees, 0);

        address nonKYCParent = makeAddr("nonKYCParent");

        vm.prank(couponRedeemer);
        vm.expectRevert(ReferralGateway.ReferralGateway__ParentMustKYCFirst.selector);
        referralGateway.payContributionOnBehalfOf(
            CONTRIBUTION_AMOUNT,
            nonKYCParent,
            child,
            0,
            false
        );
<<<<<<< HEAD

=======
>>>>>>> c5bf768b
        uint256 totalCollectedFees = DaoDataReader.getUint(
            IReferralGateway(address(referralGateway)),
            8
        );

        assertEq(totalCollectedFees, 0);
    }

    // ======== preJoinEnabled = true, referralDiscount = true ========//
    function testMustRevertIfTryToJoinTwiceCase1() public {
        vm.startPrank(couponRedeemer);
        // Child pays the contribution for the first time
        referralGateway.payContributionOnBehalfOf(USDC_INITIAL_AMOUNT, address(0), child, 0, false);

        // If try to pay again, it must revert
        vm.expectRevert(ReferralGateway.ReferralGateway__AlreadyMember.selector);
        referralGateway.payContributionOnBehalfOf(USDC_INITIAL_AMOUNT, address(0), child, 0, false);

        vm.stopPrank();
    }

    // ======== preJoinEnabled = true, referralDiscount = false ========//
    function testMustRevertIfTryToJoinTwiceCase2() public {
        // We disable the referral discount
        vm.prank(takadao);
        referralGateway.switchReferralDiscount();

        vm.startPrank(couponRedeemer);
        // Child pays the contribution for the first time
        referralGateway.payContributionOnBehalfOf(USDC_INITIAL_AMOUNT, address(0), child, 0, false);

        // If try to pay again, it must revert
        vm.expectRevert(ReferralGateway.ReferralGateway__AlreadyMember.selector);
        referralGateway.payContributionOnBehalfOf(USDC_INITIAL_AMOUNT, address(0), child, 0, false);

        vm.stopPrank();
    }

    // ======== preJoinEnabled = false, referralDiscount = true ========//
    function testMustRevertIfTryToJoinTwiceCase3() public {
        // We disable the prejoin discount
        vm.prank(takadao);
        referralGateway.switchPrejoinDiscount();

        vm.startPrank(couponRedeemer);
        // Child pays the contribution for the first time
        referralGateway.payContributionOnBehalfOf(USDC_INITIAL_AMOUNT, address(0), child, 0, false);

        // If try to pay again, it must revert
        vm.expectRevert(ReferralGateway.ReferralGateway__AlreadyMember.selector);
        referralGateway.payContributionOnBehalfOf(USDC_INITIAL_AMOUNT, address(0), child, 0, false);

        vm.stopPrank();
    }

    // ======== preJoinEnabled = false, referralDiscount = false ========//
    function testMustRevertIfTryToJoinTwiceCase4() public {
        // We disable the prejoin discount and referral discount
        vm.startPrank(takadao);
        referralGateway.switchPrejoinDiscount();

        referralGateway.switchReferralDiscount();
        vm.stopPrank();

        vm.startPrank(couponRedeemer);
        // Child pays the contribution for the first time
        referralGateway.payContributionOnBehalfOf(USDC_INITIAL_AMOUNT, address(0), child, 0, false);

        // If try to pay again, it must revert
        vm.expectRevert(ReferralGateway.ReferralGateway__AlreadyMember.selector);
        referralGateway.payContributionOnBehalfOf(USDC_INITIAL_AMOUNT, address(0), child, 0, false);

        vm.stopPrank();
    }

    function testMustRevertIfCouponIsGreaterThanContribution() public {
        vm.prank(couponRedeemer);
        vm.expectRevert(ReferralGateway.ReferralGateway__InvalidContribution.selector);
        referralGateway.payContributionOnBehalfOf(
            USDC_INITIAL_AMOUNT,
            address(0),
            child,
            USDC_INITIAL_AMOUNT * 2,
            false
        );
    }

    function testMustRevertIfContractIsPaused() public pauseContract {
        vm.prank(couponRedeemer);
        vm.expectRevert();
        referralGateway.payContributionOnBehalfOf(CONTRIBUTION_AMOUNT, address(0), child, 0, false);
    }
}<|MERGE_RESOLUTION|>--- conflicted
+++ resolved
@@ -7,11 +7,7 @@
 import {ReferralGateway} from "contracts/referrals/ReferralGateway.sol";
 import {HelperConfig} from "deploy/utils/configs/HelperConfig.s.sol";
 import {IUSDC} from "test/mocks/IUSDCmock.sol";
-<<<<<<< HEAD
-import {DaoDataReader, IReferralGateway} from "test/helpers/lowLevelCall/DaoDataReader.sol";
-=======
 import {IReferralGateway, DaoDataReader} from "test/helpers/lowLevelCall/DaoDataReader.sol";
->>>>>>> c5bf768b
 
 contract ReferralGatewayPaymentRevertsTest is Test {
     TestDeployProtocol deployer;
@@ -146,10 +142,6 @@
     function testPaymentRevertsIfParentIsInvalidCase2() public {
         vm.prank(takadao);
         referralGateway.switchReferralDiscount();
-<<<<<<< HEAD
-
-=======
->>>>>>> c5bf768b
         uint256 alreadyCollectedFees = DaoDataReader.getUint(
             IReferralGateway(address(referralGateway)),
             8
@@ -168,10 +160,6 @@
             0,
             false
         );
-<<<<<<< HEAD
-
-=======
->>>>>>> c5bf768b
         uint256 totalCollectedFees = DaoDataReader.getUint(
             IReferralGateway(address(referralGateway)),
             8
