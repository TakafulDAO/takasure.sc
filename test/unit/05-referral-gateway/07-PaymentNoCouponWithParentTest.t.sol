--- conflicted
+++ resolved
@@ -7,11 +7,7 @@
 import {ReferralGateway} from "contracts/referrals/ReferralGateway.sol";
 import {HelperConfig} from "deploy/utils/configs/HelperConfig.s.sol";
 import {IUSDC} from "test/mocks/IUSDCmock.sol";
-<<<<<<< HEAD
-import {DaoDataReader, IReferralGateway} from "test/helpers/lowLevelCall/DaoDataReader.sol";
-=======
 import {IReferralGateway, DaoDataReader} from "test/helpers/lowLevelCall/DaoDataReader.sol";
->>>>>>> c5bf768b
 
 contract ReferralGatewayNoCouponWithParentPaymentTest is Test {
     TestDeployProtocol deployer;
@@ -114,10 +110,7 @@
         referralGateway.payContributionOnBehalfOf(CONTRIBUTION_AMOUNT, parent, child, 0, false);
 
         (, , , uint256 discount, ) = referralGateway.getPrepaidMember(child);
-<<<<<<< HEAD
-
-=======
->>>>>>> c5bf768b
+
         uint256 totalCollectedFees = DaoDataReader.getUint(
             IReferralGateway(address(referralGateway)),
             8
@@ -176,10 +169,7 @@
         referralGateway.payContributionOnBehalfOf(CONTRIBUTION_AMOUNT, parent, child, 0, false);
 
         (, , , uint256 discount, ) = referralGateway.getPrepaidMember(child);
-<<<<<<< HEAD
-
-=======
->>>>>>> c5bf768b
+
         uint256 totalCollectedFees = DaoDataReader.getUint(
             IReferralGateway(address(referralGateway)),
             8
@@ -239,10 +229,7 @@
         referralGateway.payContributionOnBehalfOf(CONTRIBUTION_AMOUNT, parent, child, 0, false);
 
         (, , , uint256 discount, ) = referralGateway.getPrepaidMember(child);
-<<<<<<< HEAD
-
-=======
->>>>>>> c5bf768b
+
         uint256 totalCollectedFees = DaoDataReader.getUint(
             IReferralGateway(address(referralGateway)),
             8
@@ -305,10 +292,7 @@
         referralGateway.payContributionOnBehalfOf(CONTRIBUTION_AMOUNT, parent, child, 0, false);
 
         (, , , uint256 discount, ) = referralGateway.getPrepaidMember(child);
-<<<<<<< HEAD
-
-=======
->>>>>>> c5bf768b
+
         uint256 totalCollectedFees = DaoDataReader.getUint(
             IReferralGateway(address(referralGateway)),
             8
