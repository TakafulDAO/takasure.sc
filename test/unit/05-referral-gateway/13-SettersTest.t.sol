// SPDX-License-Identifier: GNU GPLv3

pragma solidity 0.8.28;

import {Test, console2} from "forge-std/Test.sol";
import {TestDeployProtocol} from "test/utils/TestDeployProtocol.s.sol";
import {ReferralGateway} from "contracts/referrals/ReferralGateway.sol";
import {HelperConfig} from "deploy/utils/configs/HelperConfig.s.sol";
import {IUSDC} from "test/mocks/IUSDCmock.sol";

contract ReferralGatewaySettersTests is Test {
    TestDeployProtocol deployer;
    ReferralGateway referralGateway;
    HelperConfig helperConfig;
    IUSDC usdc;
    address usdcAddress;
    address referralGatewayAddress;
    address operator;
    address couponUser = makeAddr("couponUser");
    address couponPool = makeAddr("couponPool");
    address couponRedeemer = makeAddr("couponRedeemer");
<<<<<<< HEAD
=======
    string tDaoName = "TheLifeDAO";
>>>>>>> c5bf768b
    uint256 public constant USDC_INITIAL_AMOUNT = 100e6; // 100 USDC
    uint256 public constant CONTRIBUTION_AMOUNT = 25e6; // 25 USDC
    uint256 public constant CONTRIBUTION_PREJOIN_DISCOUNT_RATIO = 10; // 10% of contribution deducted from fee

    event OnNewCouponPoolAddress(address indexed oldCouponPool, address indexed newCouponPool);
    event OnCouponRedeemed(
        address indexed member,
        string indexed tDAOName,
        uint256 indexed couponAmount
    );

    function setUp() public {
        // Deployer
        deployer = new TestDeployProtocol();
        // Deploy contracts
        (, referralGatewayAddress, , , , , , , usdcAddress, , helperConfig) = deployer.run();

        // Get config values
        HelperConfig.NetworkConfig memory config = helperConfig.getConfigByChainId(block.chainid);
        operator = config.takadaoOperator;

        // Assign implementations
        referralGateway = ReferralGateway(address(referralGatewayAddress));
        usdc = IUSDC(usdcAddress);

        // Give and approve USDC

        // To the coupon user, he must pay part of the contribution
        deal(address(usdc), couponUser, USDC_INITIAL_AMOUNT);
        vm.prank(couponUser);
        usdc.approve(address(referralGateway), USDC_INITIAL_AMOUNT);

        // To the coupon pool, it will be used to pay the coupon
        deal(address(usdc), couponPool, 1000e6);
        vm.prank(couponPool);
        usdc.approve(address(referralGateway), 1000e6);

        vm.prank(config.daoMultisig);
        referralGateway.createDAO(true, true, 1743479999, 1e12);
    }

    function testSetNewCouponPoolAddress() public {
        vm.prank(operator);
        vm.expectEmit(true, true, false, false, address(referralGateway));
        emit OnNewCouponPoolAddress(address(0), couponPool);
        referralGateway.setCouponPoolAddress(couponPool);
    }
}<|MERGE_RESOLUTION|>--- conflicted
+++ resolved
@@ -19,20 +19,12 @@
     address couponUser = makeAddr("couponUser");
     address couponPool = makeAddr("couponPool");
     address couponRedeemer = makeAddr("couponRedeemer");
-<<<<<<< HEAD
-=======
-    string tDaoName = "TheLifeDAO";
->>>>>>> c5bf768b
+
     uint256 public constant USDC_INITIAL_AMOUNT = 100e6; // 100 USDC
     uint256 public constant CONTRIBUTION_AMOUNT = 25e6; // 25 USDC
     uint256 public constant CONTRIBUTION_PREJOIN_DISCOUNT_RATIO = 10; // 10% of contribution deducted from fee
 
     event OnNewCouponPoolAddress(address indexed oldCouponPool, address indexed newCouponPool);
-    event OnCouponRedeemed(
-        address indexed member,
-        string indexed tDAOName,
-        uint256 indexed couponAmount
-    );
 
     function setUp() public {
         // Deployer
