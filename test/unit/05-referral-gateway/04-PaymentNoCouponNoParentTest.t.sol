--- conflicted
+++ resolved
@@ -7,11 +7,7 @@
 import {ReferralGateway} from "contracts/referrals/ReferralGateway.sol";
 import {HelperConfig} from "deploy/utils/configs/HelperConfig.s.sol";
 import {IUSDC} from "test/mocks/IUSDCmock.sol";
-<<<<<<< HEAD
-import {DaoDataReader, IReferralGateway} from "test/helpers/lowLevelCall/DaoDataReader.sol";
-=======
 import {IReferralGateway, DaoDataReader} from "test/helpers/lowLevelCall/DaoDataReader.sol";
->>>>>>> c5bf768b
 
 contract ReferralGatewayNoCouponNoParentPaymentTest is Test {
     TestDeployProtocol deployer;
@@ -99,10 +95,7 @@
         referralGateway.payContributionOnBehalfOf(CONTRIBUTION_AMOUNT, address(0), child, 0, false);
 
         (, , , uint256 discount, ) = referralGateway.getPrepaidMember(child);
-<<<<<<< HEAD
-
-=======
->>>>>>> c5bf768b
+
         uint256 totalCollectedFees = DaoDataReader.getUint(
             IReferralGateway(address(referralGateway)),
             8
@@ -127,10 +120,7 @@
     function testPrepaymentCase3() public {
         vm.prank(takadao);
         referralGateway.switchReferralDiscount();
-<<<<<<< HEAD
-
-=======
->>>>>>> c5bf768b
+
         uint256 alreadyCollectedFees = DaoDataReader.getUint(
             IReferralGateway(address(referralGateway)),
             8
@@ -153,10 +143,7 @@
         referralGateway.payContributionOnBehalfOf(CONTRIBUTION_AMOUNT, address(0), child, 0, false);
 
         (, , , uint256 discount, ) = referralGateway.getPrepaidMember(child);
-<<<<<<< HEAD
-
-=======
->>>>>>> c5bf768b
+
         uint256 totalCollectedFees = DaoDataReader.getUint(
             IReferralGateway(address(referralGateway)),
             8
@@ -173,10 +160,7 @@
         referralGateway.switchReferralDiscount();
         referralGateway.switchRewardsDistribution();
         vm.stopPrank();
-<<<<<<< HEAD
-
-=======
->>>>>>> c5bf768b
+
         uint256 alreadyCollectedFees = DaoDataReader.getUint(
             IReferralGateway(address(referralGateway)),
             8
@@ -198,10 +182,7 @@
         referralGateway.payContributionOnBehalfOf(CONTRIBUTION_AMOUNT, address(0), child, 0, false);
 
         (, , , uint256 discount, ) = referralGateway.getPrepaidMember(child);
-<<<<<<< HEAD
-
-=======
->>>>>>> c5bf768b
+
         uint256 totalCollectedFees = DaoDataReader.getUint(
             IReferralGateway(address(referralGateway)),
             8
@@ -216,10 +197,7 @@
     function testPrepaymentCase5() public {
         vm.prank(takadao);
         referralGateway.switchPrejoinDiscount();
-<<<<<<< HEAD
-
-=======
->>>>>>> c5bf768b
+
         uint256 alreadyCollectedFees = DaoDataReader.getUint(
             IReferralGateway(address(referralGateway)),
             8
@@ -240,10 +218,7 @@
         referralGateway.payContributionOnBehalfOf(CONTRIBUTION_AMOUNT, address(0), child, 0, false);
 
         (, , , uint256 discount, ) = referralGateway.getPrepaidMember(child);
-<<<<<<< HEAD
-
-=======
->>>>>>> c5bf768b
+
         uint256 totalCollectedFees = DaoDataReader.getUint(
             IReferralGateway(address(referralGateway)),
             8
@@ -272,10 +247,7 @@
         referralGateway.switchPrejoinDiscount();
         referralGateway.switchReferralDiscount();
         vm.stopPrank();
-<<<<<<< HEAD
-
-=======
->>>>>>> c5bf768b
+
         uint256 alreadyCollectedFees = DaoDataReader.getUint(
             IReferralGateway(address(referralGateway)),
             8
@@ -296,10 +268,7 @@
         referralGateway.payContributionOnBehalfOf(CONTRIBUTION_AMOUNT, address(0), child, 0, false);
 
         (, , , uint256 discount, ) = referralGateway.getPrepaidMember(child);
-<<<<<<< HEAD
-
-=======
->>>>>>> c5bf768b
+
         uint256 totalCollectedFees = DaoDataReader.getUint(
             IReferralGateway(address(referralGateway)),
             8
@@ -317,10 +286,7 @@
         referralGateway.switchReferralDiscount();
         referralGateway.switchRewardsDistribution();
         vm.stopPrank();
-<<<<<<< HEAD
-
-=======
->>>>>>> c5bf768b
+
         uint256 alreadyCollectedFees = DaoDataReader.getUint(
             IReferralGateway(address(referralGateway)),
             8
@@ -339,10 +305,7 @@
         referralGateway.payContributionOnBehalfOf(CONTRIBUTION_AMOUNT, address(0), child, 0, false);
 
         (, , , uint256 discount, ) = referralGateway.getPrepaidMember(child);
-<<<<<<< HEAD
-
-=======
->>>>>>> c5bf768b
+
         uint256 totalCollectedFees = DaoDataReader.getUint(
             IReferralGateway(address(referralGateway)),
             8
