// SPDX-License-Identifier: GNU GPLv3

pragma solidity 0.8.28;

import {Test, console2} from "forge-std/Test.sol";
import {TestDeployProtocol} from "test/utils/TestDeployProtocol.s.sol";
import {ReferralGateway} from "contracts/referrals/ReferralGateway.sol";
import {HelperConfig} from "deploy/utils/configs/HelperConfig.s.sol";

contract ReferralGatewayCreateAndLaunchDaoTest is Test {
    TestDeployProtocol deployer;
    ReferralGateway referralGateway;
    HelperConfig helperConfig;
    address referralGatewayAddress;
    address takadao;
    address daoAdmin;
    address pauseGuardian;
    address notAllowedAddress = makeAddr("notAllowedAddress");
    address DAO = makeAddr("DAO");
    address subscriptionModule = makeAddr("subscriptionModule");
<<<<<<< HEAD
=======

    modifier pauseContract() {
        vm.prank(pauseGuardian);
        referralGateway.pause();
        _;
    }
>>>>>>> 47b7388a

    function setUp() public {
        // Deployer
        deployer = new TestDeployProtocol();
        // Deploy contracts
        (, referralGatewayAddress, , , , , , , , , helperConfig) = deployer.run();

        // Get config values
        HelperConfig.NetworkConfig memory config = helperConfig.getConfigByChainId(block.chainid);
        takadao = config.takadaoOperator;
        daoAdmin = config.daoMultisig;
        pauseGuardian = config.pauseGuardian;

        // Assign implementations
        referralGateway = ReferralGateway(referralGatewayAddress);
    }

    function testCreateANewDao() public {
        vm.prank(notAllowedAddress);
        vm.expectRevert();
        referralGateway.createDAO(true, true, (block.timestamp + 31_536_000), 100e6);

        vm.prank(takadao);
        referralGateway.createDAO(true, true, (block.timestamp + 31_536_000), 100e6);

        (
            bool prejoinEnabled,
            ,
            ,
            address DAOAdmin,
            address DAOAddress,
            uint256 launchDate,
            uint256 objectiveAmount,
            uint256 currentAmount,
            ,
            ,
            ,

        ) = referralGateway.getDAOData();

        assertEq(prejoinEnabled, true);
        assertEq(DAOAdmin, daoAdmin);
        assertEq(DAOAddress, address(0));
        assertEq(launchDate, block.timestamp + 31_536_000);
        assertEq(objectiveAmount, 100e6);
        assertEq(currentAmount, 0);

        vm.prank(takadao);
        vm.expectRevert(ReferralGateway.ReferralGateway__InvalidLaunchDate.selector);
        referralGateway.createDAO(true, true, 0, 100e6);

        vm.prank(notAllowedAddress);
        vm.expectRevert();
        referralGateway.updateLaunchDate(block.timestamp + 32_000_000);

        vm.prank(daoAdmin);
        referralGateway.updateLaunchDate(block.timestamp + 32_000_000);
    }

    function testCreateANewDaoRevertIfContractPaused() public pauseContract {
        vm.prank(takadao);
        vm.expectRevert();
        referralGateway.createDAO(true, true, (block.timestamp + 31_536_000), 100e6);
    }

    modifier createDao() {
        vm.startPrank(takadao);
        referralGateway.createDAO(true, true, 1743479999, 1e12);
        vm.stopPrank();
        _;
    }

    /*//////////////////////////////////////////////////////////////
                                   LAUNCH DAO
        //////////////////////////////////////////////////////////////*/

    function testLaunchDAO() public createDao {
        (
            bool prejoinEnabled,
            bool referralDiscount,
            ,
            address DAOAdmin,
            address DAOAddress,
            uint256 launchDate,
            uint256 objectiveAmount,
            uint256 currentAmount,
            ,
            address rePoolAddress,
            ,

        ) = referralGateway.getDAOData();

        assertEq(DAOAddress, address(0));
        assertEq(prejoinEnabled, true);
        assertEq(referralDiscount, true);

        vm.prank(notAllowedAddress);
        vm.expectRevert();
        referralGateway.launchDAO(DAO, subscriptionModule, true);

        vm.prank(daoAdmin);
        vm.expectRevert(ReferralGateway.ReferralGateway__ZeroAddress.selector);
        referralGateway.launchDAO(address(0), subscriptionModule, true);

        vm.prank(daoAdmin);
        referralGateway.launchDAO(DAO, subscriptionModule, true);

        (
            prejoinEnabled,
            referralDiscount,
            ,
            DAOAdmin,
            DAOAddress,
            launchDate,
            objectiveAmount,
            currentAmount,
            ,
            rePoolAddress,
            ,

        ) = referralGateway.getDAOData();

        assertEq(DAOAddress, DAO);
        assert(!prejoinEnabled);
        assert(referralDiscount);
        assertEq(rePoolAddress, address(0));

        vm.prank(daoAdmin);
        vm.expectRevert(ReferralGateway.ReferralGateway__DAOAlreadyLaunched.selector);
        referralGateway.updateLaunchDate(block.timestamp + 32_000_000);

        vm.prank(daoAdmin);
        vm.expectRevert(ReferralGateway.ReferralGateway__DAOAlreadyLaunched.selector);
        referralGateway.launchDAO(DAO, subscriptionModule, true);

        vm.prank(daoAdmin);
        referralGateway.switchReferralDiscount();

        (, referralDiscount, , , , , , , , , , ) = referralGateway.getDAOData();

        assert(!referralDiscount);

        address newRePoolAddress = makeAddr("rePoolAddress");

        vm.prank(daoAdmin);
        vm.expectRevert(ReferralGateway.ReferralGateway__ZeroAddress.selector);
        referralGateway.enableRepool(address(0));

        vm.prank(daoAdmin);
        referralGateway.enableRepool(newRePoolAddress);

        (, , , , , , , , , rePoolAddress, , ) = referralGateway.getDAOData();

        assertEq(rePoolAddress, newRePoolAddress);
    }
}<|MERGE_RESOLUTION|>--- conflicted
+++ resolved
@@ -18,15 +18,12 @@
     address notAllowedAddress = makeAddr("notAllowedAddress");
     address DAO = makeAddr("DAO");
     address subscriptionModule = makeAddr("subscriptionModule");
-<<<<<<< HEAD
-=======
 
     modifier pauseContract() {
         vm.prank(pauseGuardian);
         referralGateway.pause();
         _;
     }
->>>>>>> 47b7388a
 
     function setUp() public {
         // Deployer
