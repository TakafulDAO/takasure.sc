--- conflicted
+++ resolved
@@ -38,13 +38,9 @@
         isNotModule = new IsNotModule();
 
         vm.prank(addressManager.owner());
-<<<<<<< HEAD
-        addressManager.addProtocolAddress("MODULE_MANAGER", address(moduleManager), ProtocolAddressType.Protocol);
-=======
         addressManager.addProtocolAddress(
             "PROTOCOL__MODULE_MANAGER", address(moduleManager), ProtocolAddressType.Protocol
         );
->>>>>>> 6b3ce7d0
     }
 
     /*//////////////////////////////////////////////////////////////
