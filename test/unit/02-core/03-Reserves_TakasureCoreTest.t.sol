// SPDX-License-Identifier: GPL-3.0

pragma solidity 0.8.28;

import {Test, console2} from "forge-std/Test.sol";
import {TestDeployProtocol} from "test/utils/TestDeployProtocol.s.sol";
import {HelperConfig} from "deploy/utils/configs/HelperConfig.s.sol";
import {TakasureReserve} from "contracts/core/TakasureReserve.sol";
import {SubscriptionModule} from "contracts/modules/SubscriptionModule.sol";
import {KYCModule} from "contracts/modules/KYCModule.sol";
import {BenefitMultiplierConsumerMock} from "test/mocks/BenefitMultiplierConsumerMock.sol";
import {StdCheats} from "forge-std/StdCheats.sol";
import {Member, Reserve} from "contracts/types/TakasureTypes.sol";
import {IUSDC} from "test/mocks/IUSDCmock.sol";
import {SimulateDonResponse} from "test/utils/SimulateDonResponse.sol";

contract Reserves_TakasureCoreTest is StdCheats, Test, SimulateDonResponse {
    TestDeployProtocol deployer;
    TakasureReserve takasureReserve;
    HelperConfig helperConfig;
    BenefitMultiplierConsumerMock bmConsumerMock;
    SubscriptionModule subscriptionModule;
    KYCModule kycModule;
    address takasureReserveProxy;
    address contributionTokenAddress;
    address kycService;
    address takadao;
    address subscriptionModuleAddress;
    address kycModuleAddress;
    IUSDC usdc;
    address public alice = makeAddr("alice");
    uint256 public constant USDC_INITIAL_AMOUNT = 100e6; // 100 USDC
    uint256 public constant CONTRIBUTION_AMOUNT = 25e6; // 25 USDC
    uint256 public constant YEAR = 365 days;

    function setUp() public {
        deployer = new TestDeployProtocol();
        (
            ,
            bmConsumerMock,
            takasureReserveProxy,
            ,
            subscriptionModuleAddress,
            kycModuleAddress,
            ,
            ,
            ,
            contributionTokenAddress,
            ,
            helperConfig
        ) = deployer.run();

        subscriptionModule = SubscriptionModule(subscriptionModuleAddress);
        kycModule = KYCModule(kycModuleAddress);

        HelperConfig.NetworkConfig memory config = helperConfig.getConfigByChainId(block.chainid);

        kycService = config.kycProvider;
        takadao = config.takadaoOperator;

        takasureReserve = TakasureReserve(takasureReserveProxy);
        usdc = IUSDC(contributionTokenAddress);

<<<<<<< HEAD
        vm.startPrank(bmConsumerMock.admin());
        bmConsumerMock.setNewRequester(address(subscriptionModuleAddress));
        bmConsumerMock.setNewRequester(address(kycModuleAddress));
        vm.stopPrank();

        // For easier testing there is a minimal USDC mock contract without restrictions
        deal(address(usdc), alice, USDC_INITIAL_AMOUNT);

        vm.startPrank(alice);
        usdc.approve(address(subscriptionModule), USDC_INITIAL_AMOUNT);
        vm.stopPrank();
=======
        vm.prank(config.daoMultisig);
        takasureReserve.setNewBenefitMultiplierConsumerAddress(address(bmConsumerMock));

        vm.startPrank(bmConsumerMock.admin());
        bmConsumerMock.setNewRequester(address(subscriptionModuleAddress));
        bmConsumerMock.setNewRequester(address(kycModuleAddress));
        vm.stopPrank();

        vm.startPrank(takadao);
        subscriptionModule.updateBmAddress();
        kycModule.updateBmAddress();
        vm.stopPrank();

        // For easier testing there is a minimal USDC mock contract without restrictions
        deal(address(usdc), alice, USDC_INITIAL_AMOUNT);

        vm.startPrank(alice);
        usdc.approve(address(subscriptionModule), USDC_INITIAL_AMOUNT);
        vm.stopPrank();
>>>>>>> 3e634b27
    }

    /*//////////////////////////////////////////////////////////////
                    JOIN POOL::UPDATE RESERVES
    //////////////////////////////////////////////////////////////*/

    /// @dev Test fund and claim reserves are calculated correctly
    function testTakasureCore_fundAndClaimReserves() public {
        vm.prank(alice);
        subscriptionModule.paySubscription(alice, address(0), CONTRIBUTION_AMOUNT, (5 * YEAR));

        Reserve memory reserve = takasureReserve.getReserveValues();
        uint256 initialReserveRatio = reserve.initialReserveRatio;
        uint256 initialClaimReserve = reserve.totalClaimReserve;
        uint256 initialFundReserve = reserve.totalFundReserve;
        uint8 serviceFee = reserve.serviceFee;
        uint8 fundMarketExpendsShare = reserve.fundMarketExpendsAddShare;

        // We simulate a request before the KYC
        _successResponse(address(bmConsumerMock));

        vm.prank(kycService);
        kycModule.approveKYC(alice);

        // reserve = takasureReserve.getReserveValues();
        // uint256 finalClaimReserve = reserve.totalClaimReserve;
        // uint256 finalFundReserve = reserve.totalFundReserve;

        // uint256 fee = (CONTRIBUTION_AMOUNT * serviceFee) / 100; // 25USDC * 27% = 6.75USDC

        // uint256 deposited = CONTRIBUTION_AMOUNT - fee; // 25USDC - 6.75USDC = 18.25USDC

        // uint256 toFundReserveBeforeExpends = (deposited * initialReserveRatio) / 100; // 18.25USDC * 40% = 7.3USDC
        // uint256 marketExpends = (toFundReserveBeforeExpends * fundMarketExpendsShare) / 100; // 7.3USDC * 20% = 1.46USDC
        // uint256 expectedFinalClaimReserve = deposited - toFundReserveBeforeExpends; // 18.25USDC - 7.3USDC = 10.95USDC
        // uint256 expectedFinalFundReserve = toFundReserveBeforeExpends - marketExpends; // 7.3USDC - 1.46USDC = 5.84USDC
        // assertEq(initialClaimReserve, 0);
        // assertEq(initialFundReserve, 0);
        // assertEq(finalClaimReserve, expectedFinalClaimReserve);
        // assertEq(finalClaimReserve, 1095e4);
        // assertEq(finalFundReserve, expectedFinalFundReserve);
        // assertEq(finalFundReserve, 584e4);
    }

    /*//////////////////////////////////////////////////////////////
                    JOIN POOL::CASH LAST 12 MONTHS
    //////////////////////////////////////////////////////////////*/

    /// @dev Cash last 12 months less than a month
    function testTakasureCore_cashLessThanMonth() public {
        address[50] memory lotOfUsers;
        for (uint256 i; i < lotOfUsers.length; i++) {
            lotOfUsers[i] = makeAddr(vm.toString(i));
            deal(address(usdc), lotOfUsers[i], USDC_INITIAL_AMOUNT);
            vm.prank(lotOfUsers[i]);
            usdc.approve(address(subscriptionModule), USDC_INITIAL_AMOUNT);

            vm.prank(lotOfUsers[i]);
            subscriptionModule.paySubscription(
                lotOfUsers[i],
                address(0),
                CONTRIBUTION_AMOUNT,
                (5 * YEAR)
            );
        }
        // Each day 10 users will join with the contribution amount

        // We simulate a request before the KYC
        _successResponse(address(bmConsumerMock));

        // First day
        for (uint256 i; i < 10; i++) {
            vm.prank(kycService);
            kycModule.approveKYC(lotOfUsers[i]);
        }

        vm.warp(block.timestamp + 1 days);
        vm.roll(block.number + 1);

        // Second day
        for (uint256 i = 10; i < 20; i++) {
            vm.prank(kycService);
            kycModule.approveKYC(lotOfUsers[i]);
        }

        vm.warp(block.timestamp + 1 days);
        vm.roll(block.number + 1);

        // Third day
        for (uint256 i = 20; i < 30; i++) {
            vm.prank(kycService);
            kycModule.approveKYC(lotOfUsers[i]);
        }

        vm.warp(block.timestamp + 1 days);
        vm.roll(block.number + 1);

        // Fourth day
        for (uint256 i = 30; i < 40; i++) {
            vm.prank(kycService);
            kycModule.approveKYC(lotOfUsers[i]);
        }

        vm.warp(block.timestamp + 1 days);
        vm.roll(block.number + 1);

        // Fifth day
        for (uint256 i = 40; i < 50; i++) {
            vm.prank(kycService);
            kycModule.approveKYC(lotOfUsers[i]);
        }

        uint256 cash = takasureReserve.getCashLast12Months();

        // Each day 25USDC - fee = 20USDC will be deposited
        // 200USDC * 5 days = 1000USDC

        Reserve memory reserve = takasureReserve.getReserveValues();

        uint256 totalMembers = reserve.memberIdCounter;
        uint8 serviceFee = reserve.serviceFee;
        uint256 depositedByEach = CONTRIBUTION_AMOUNT - ((CONTRIBUTION_AMOUNT * serviceFee) / 100);
        uint256 totalDeposited = totalMembers * depositedByEach;

        assertEq(cash, totalDeposited);
    }

    /// @dev Cash last 12 months more than a month less than a year
    function testTakasureCore_cashMoreThanMonthLessThanYear() public {
        address[78] memory lotOfUsers;
        for (uint256 i; i < lotOfUsers.length; i++) {
            lotOfUsers[i] = makeAddr(vm.toString(i));
            deal(address(usdc), lotOfUsers[i], USDC_INITIAL_AMOUNT);
            vm.prank(lotOfUsers[i]);
            usdc.approve(address(subscriptionModule), USDC_INITIAL_AMOUNT);

            vm.prank(lotOfUsers[i]);
            subscriptionModule.paySubscription(
                lotOfUsers[i],
                address(0),
                CONTRIBUTION_AMOUNT,
                (5 * YEAR)
            );
        }

        // We simulate a request before the KYC
        _successResponse(address(bmConsumerMock));

        // Test three months two days

        // First month 30 people joins
        // 25USDC - fee = 20USDC
        // 20 * 30 = 600USDC
        for (uint256 i; i < 30; i++) {
            vm.prank(kycService);
            kycModule.approveKYC(lotOfUsers[i]);
        }

        vm.warp(block.timestamp + 31 days);
        vm.roll(block.number + 1);

        // Second 10 people joins
        // 20 * 10 = 200USDC + 600USDC = 800USDC
        for (uint256 i = 30; i < 40; i++) {
            vm.prank(kycService);
            kycModule.approveKYC(lotOfUsers[i]);
        }

        vm.warp(block.timestamp + 31 days);
        vm.roll(block.number + 1);

        // Third month first day 15 people joins
        // 20 * 15 = 300USDC + 800USDC = 1100USDC
        for (uint256 i = 40; i < 55; i++) {
            vm.prank(kycService);
            kycModule.approveKYC(lotOfUsers[i]);
        }

        vm.warp(block.timestamp + 1 days);
        vm.roll(block.number + 1);

        // Third month second day 23 people joins
        // 20 * 23 = 460USDC + 1100USDC = 1560USDC
        for (uint256 i = 55; i < 78; i++) {
            vm.prank(kycService);
            kycModule.approveKYC(lotOfUsers[i]);
        }

        uint256 cash = takasureReserve.getCashLast12Months();

        Reserve memory reserve = takasureReserve.getReserveValues();

        uint256 totalMembers = reserve.memberIdCounter;
        uint8 serviceFee = reserve.serviceFee;
        uint256 depositedByEach = CONTRIBUTION_AMOUNT - ((CONTRIBUTION_AMOUNT * serviceFee) / 100);
        uint256 totalDeposited = totalMembers * depositedByEach;

        assertEq(cash, totalDeposited);
    }

    /// @dev Cash last 12 months more than a  year
    function testTakasureCore_cashMoreThanYear() public {
        uint256 cash;
        address[202] memory lotOfUsers;
        for (uint256 i; i < lotOfUsers.length; i++) {
            lotOfUsers[i] = makeAddr(vm.toString(i));
            deal(address(usdc), lotOfUsers[i], USDC_INITIAL_AMOUNT);
            vm.prank(lotOfUsers[i]);
            usdc.approve(address(subscriptionModule), USDC_INITIAL_AMOUNT);

            vm.prank(lotOfUsers[i]);
            subscriptionModule.paySubscription(
                lotOfUsers[i],
                address(0),
                CONTRIBUTION_AMOUNT,
                (5 * YEAR)
            );
        }

        // We simulate a request before the KYC
        _successResponse(address(bmConsumerMock));

        // Months 1, 2 and 3, one new member joins daily
        for (uint256 i; i < 90; i++) {
            vm.prank(kycService);
            kycModule.approveKYC(lotOfUsers[i]);
            vm.warp(block.timestamp + 1 days);
            vm.roll(block.number + 1);
        }

        // Months 4 to 12, 10 new members join monthly
        for (uint256 i = 90; i < 180; i++) {
            vm.prank(kycService);
            kycModule.approveKYC(lotOfUsers[i]);

            // End of the month
            if (
                i == 99 ||
                i == 109 ||
                i == 119 ||
                i == 129 ||
                i == 139 ||
                i == 149 ||
                i == 159 ||
                i == 169 ||
                i == 179
            ) {
                vm.warp(block.timestamp + 30 days);
                vm.roll(block.number + 1);
            }
        }

        // Month 1 take 29 days => Total 580USDC
        // Months 1 to 12 take all => Total 3490.5USDC
        // Month 13 0USDC => Total 3490.5USDC

        cash = takasureReserve.getCashLast12Months();
        assertEq(cash, 326675e4);

        // Thirteenth month 10 people joins
        for (uint256 i = 180; i < 190; i++) {
            vm.prank(kycService);
            kycModule.approveKYC(lotOfUsers[i]);
        }

        // Month 1 take 29 days => Total 580USDC
        // Month 2 to 13 take all => Total 3685.5USDC

        cash = takasureReserve.getCashLast12Months();
        assertEq(cash, 344925e4);

        vm.warp(block.timestamp + 30 days);
        vm.roll(block.number + 1);

        // Month 1 Should not count
        // Month 2 take 29 days => Total 580USDC
        // Month 3 to 13 take all => Total 3100.5USDC
        // Month 14 0USDC => Total 3100.5USDC

        cash = takasureReserve.getCashLast12Months();
        assertEq(cash, 290175e4);

        // Fourteenth month 10 people joins
        for (uint256 i = 190; i < 200; i++) {
            vm.prank(kycService);
            kycModule.approveKYC(lotOfUsers[i]);
        }

        // Month 1 should not count
        // Month 2 take 29 days => Total 580USDC
        // Month 3 to 14 take all => Total 3295.5USDC

        cash = takasureReserve.getCashLast12Months();
        assertEq(cash, 308425e4);

        vm.warp(block.timestamp + 30 days);
        vm.roll(block.number + 1);

        // Month 1 and 2 should not count
        // Month 3 take 29 days => Total 580USDC
        // Month 4 to 14 take all => Total 2780USDC
        // Month 15 0USDC => Total 2710.5USDC

        cash = takasureReserve.getCashLast12Months();
        assertEq(cash, 253675e4);

        // Last 2 days 2 people joins
        for (uint256 i = 200; i < 202; i++) {
            vm.prank(kycService);
            kycModule.approveKYC(lotOfUsers[i]);

            vm.warp(block.timestamp + 1 days);
            vm.roll(block.number + 1);
        }

        // Month 1 and 2 should not count
        // Month 3 take 27 days => Total 540USDC
        // Month 4 to 15 take all => Total 2710.5USDC

        cash = takasureReserve.getCashLast12Months();

        assertEq(cash, 253675e4);

        // If no one joins for the next 12 months, the cash should be 0
        // As the months are counted with 30 days, the 12 months should be 360 days
        // 1 day after the year should be only 20USDC
        vm.warp(block.timestamp + 359 days);
        vm.roll(block.number + 1);

        cash = takasureReserve.getCashLast12Months();
        assertEq(cash, 0);
    }
}<|MERGE_RESOLUTION|>--- conflicted
+++ resolved
@@ -61,7 +61,6 @@
         takasureReserve = TakasureReserve(takasureReserveProxy);
         usdc = IUSDC(contributionTokenAddress);
 
-<<<<<<< HEAD
         vm.startPrank(bmConsumerMock.admin());
         bmConsumerMock.setNewRequester(address(subscriptionModuleAddress));
         bmConsumerMock.setNewRequester(address(kycModuleAddress));
@@ -73,27 +72,6 @@
         vm.startPrank(alice);
         usdc.approve(address(subscriptionModule), USDC_INITIAL_AMOUNT);
         vm.stopPrank();
-=======
-        vm.prank(config.daoMultisig);
-        takasureReserve.setNewBenefitMultiplierConsumerAddress(address(bmConsumerMock));
-
-        vm.startPrank(bmConsumerMock.admin());
-        bmConsumerMock.setNewRequester(address(subscriptionModuleAddress));
-        bmConsumerMock.setNewRequester(address(kycModuleAddress));
-        vm.stopPrank();
-
-        vm.startPrank(takadao);
-        subscriptionModule.updateBmAddress();
-        kycModule.updateBmAddress();
-        vm.stopPrank();
-
-        // For easier testing there is a minimal USDC mock contract without restrictions
-        deal(address(usdc), alice, USDC_INITIAL_AMOUNT);
-
-        vm.startPrank(alice);
-        usdc.approve(address(subscriptionModule), USDC_INITIAL_AMOUNT);
-        vm.stopPrank();
->>>>>>> 3e634b27
     }
 
     /*//////////////////////////////////////////////////////////////
