--- conflicted
+++ resolved
@@ -31,6 +31,7 @@
     address public frank = makeAddr("frank");
     uint256 public constant USDC_INITIAL_AMOUNT = 150e6; // 100 USDC
     uint256 public constant CONTRIBUTION_AMOUNT = 25e6; // 25 USDC
+    uint256 public constant BENEFIT_MULTIPLIER = 0;
     uint256 public constant YEAR = 365 days;
 
     function setUp() public {
@@ -42,12 +43,6 @@
         admin = config.daoMultisig;
         takadao = config.takadaoOperator;
 
-<<<<<<< HEAD
-        mockDeployer = new DeployConsumerMocks();
-        bmConsumerMock = mockDeployer.run();
-
-=======
->>>>>>> dc6a3de1
         takasurePool = TakasurePool(address(proxy));
         usdc = IUSDC(contributionTokenAddress);
 
@@ -77,17 +72,6 @@
 
         vm.prank(msg.sender);
         bmConsumerMock.setNewRequester(address(takasurePool));
-<<<<<<< HEAD
-    }
-
-    modifier tokensTo(address user) {
-        deal(address(usdc), user, USDC_INITIAL_AMOUNT);
-        vm.startPrank(user);
-        usdc.approve(address(takasurePool), USDC_INITIAL_AMOUNT);
-        vm.stopPrank;
-        _;
-=======
->>>>>>> dc6a3de1
     }
 
     /*//////////////////////////////////////////////////////////////
@@ -161,10 +145,9 @@
     }
 
     /// @dev If it is an active member, can not join again
-    function testTakasurePool_activeMembersSholdNotJoinAgain() public tokensTo(alice) {
-        vm.startPrank(admin);
-        takasurePool.setKYCStatus(alice);
-        vm.stopPrank();
+    function testTakasurePool_activeMembersSholdNotJoinAgain() public {
+        vm.prank(admin);
+        takasurePool.setKYCStatus(alice);
 
         // We simulate a request before the KYC
         _successResponse(address(bmConsumerMock));
@@ -199,21 +182,13 @@
         vm.stopPrank();
     }
 
-    /// @dev `payRecurringContribution` must revert if the member is invalid
-    function testTakasurePool_payRecurringContributionMustRevertIfMemberIsInvalid() public {
-        vm.prank(alice);
-        vm.expectRevert(TakasureErrors.TakasurePool__WrongMemberState.selector);
-        takasurePool.payRecurringContribution();
-    }
-
-<<<<<<< HEAD
-    /// @dev `payRecurringContribution` must revert if the date is invalid, the membership expired
-    function testTakasurePool_payRecurringContributionMustRevertIfDateIsInvalidMembershipExpired()
-        public
-        tokensTo(alice)
-    {
-        vm.startPrank(admin);
-=======
+    /// @dev `recurringPayment` must revert if the member is invalid
+    function testTakasurePool_recurringPaymentMustRevertIfMemberIsInvalid() public {
+        vm.prank(alice);
+        vm.expectRevert(TakasureErrors.TakasurePool__WrongMemberState.selector);
+        takasurePool.recurringPayment();
+    }
+
     /// @dev `recurringPayment` must revert if the date is invalid, a year has passed and the member has not paid
     function testTakasurePool_recurringPaymentMustRevertIfDateIsInvalidNotPaidInTime() public {
         vm.prank(admin);
@@ -239,9 +214,7 @@
     /// @dev `recurringPayment` must revert if the date is invalid, the membership expired
     function testTakasurePool_recurringPaymentMustRevertIfDateIsInvalidMembershipExpired() public {
         vm.prank(admin);
->>>>>>> dc6a3de1
-        takasurePool.setKYCStatus(alice);
-        vm.stopPrank();
+        takasurePool.setKYCStatus(alice);
 
         // We simulate a request before the KYC
         _successResponse(address(bmConsumerMock));
@@ -256,7 +229,7 @@
             vm.roll(block.number + 1);
 
             vm.startPrank(alice);
-            takasurePool.payRecurringContribution();
+            takasurePool.recurringPayment();
             vm.stopPrank;
         }
 
@@ -265,7 +238,7 @@
 
         vm.startPrank(alice);
         vm.expectRevert(TakasureErrors.TakasurePool__InvalidDate.selector);
-        takasurePool.payRecurringContribution();
+        takasurePool.recurringPayment();
     }
 
     /// @dev can not refund someone already KYC verified
@@ -279,7 +252,7 @@
     }
 
     /// @dev can not refund someone already refunded
-    function testTakasurePool_refundRevertIfMemberAlreadyRefunded() public tokensTo(alice) {
+    function testTakasurePool_refundRevertIfMemberAlreadyRefunded() public {
         vm.startPrank(alice);
         // Join and refund
         takasurePool.joinPool(CONTRIBUTION_AMOUNT, 5 * YEAR);
@@ -297,7 +270,7 @@
     }
 
     /// @dev can not refund before 14 days
-    function testTakasurePool_refundRevertIfMemberRefundBefore14Days() public tokensTo(alice) {
+    function testTakasurePool_refundRevertIfMemberRefundBefore14Days() public {
         // Join
         vm.startPrank(alice);
         takasurePool.joinPool(CONTRIBUTION_AMOUNT, 5 * YEAR);
