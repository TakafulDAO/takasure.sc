--- conflicted
+++ resolved
@@ -130,13 +130,10 @@
     function testTakasurePool_activeMembersSholdNotJoinAgain() public {
         vm.prank(admin);
         takasurePool.setKYCStatus(alice);
-<<<<<<< HEAD
-=======
 
         // We simulate a request before the KYC
         _successResponse(address(bmConnsumerMock));
 
->>>>>>> c5215cf5
         vm.startPrank(alice);
         // Alice joins the pool
         takasurePool.joinPool(CONTRIBUTION_AMOUNT, (5 * YEAR));
