--- conflicted
+++ resolved
@@ -288,7 +288,6 @@
         vm.stopPrank();
     }
 
-<<<<<<< HEAD
     function test_onlyDaoAndTakadaoCanSetNewBenefitMultiplier() public {
         vm.prank(alice);
         vm.expectRevert();
@@ -303,7 +302,8 @@
         vm.expectEmit(true, true, false, false, address(takasurePool));
         emit TakasureEvents.OnBenefitMultiplierConsumerChanged(address(bmConnsumerMock), alice);
         takasurePool.setNewBenefitMultiplierConsumer(address(bmConnsumerMock));
-=======
+    }
+
     function testTakasurePool_revertIfTryToJoinTwice() public {
         // First check kyc alice -> alice join -> alice join again must revert
         vm.prank(admin);
@@ -387,6 +387,5 @@
         vm.expectRevert(TakasureErrors.TakasurePool__AlreadyJoinedPendingForKYC.selector);
         takasurePool.joinPool(CONTRIBUTION_AMOUNT, 5 * YEAR);
         vm.stopPrank();
->>>>>>> 7edf2c45
     }
 }