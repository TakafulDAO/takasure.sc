// SPDX-License-Identifier: GNU GPLv3

pragma solidity 0.8.28;

import {Test, console2} from "forge-std/Test.sol";
import {TestDeployTakasure} from "test/utils/TestDeployTakasure.s.sol";
import {HelperConfig} from "deploy/HelperConfig.s.sol";
import {TakasurePool} from "contracts/takasure/TakasurePool.sol";
import {BenefitMultiplierConsumerMock} from "test/mocks/BenefitMultiplierConsumerMock.sol";
import {StdCheats} from "forge-std/StdCheats.sol";
import {Member, MemberState} from "contracts/types/TakasureTypes.sol";
import {IUSDC} from "test/mocks/IUSDCmock.sol";
import {TakasureEvents} from "contracts/libraries/TakasureEvents.sol";
import {SimulateDonResponse} from "test/utils/SimulateDonResponse.sol";

contract KycFlow_TakasurePoolTest is StdCheats, Test, SimulateDonResponse {
    TestDeployTakasure deployer;
    TakasurePool takasurePool;
    HelperConfig helperConfig;
    BenefitMultiplierConsumerMock bmConsumerMock;
    address proxy;
    address contributionTokenAddress;
    address admin;
    IUSDC usdc;
    address public alice = makeAddr("alice");
    uint256 public constant USDC_INITIAL_AMOUNT = 100e6; // 100 USDC
    uint256 public constant CONTRIBUTION_AMOUNT = 25e6; // 25 USDC
    uint256 public constant BENEFIT_MULTIPLIER_FROM_CONSUMER = 100046; // Mock respose
    uint256 public constant YEAR = 365 days;

    function setUp() public {
        deployer = new TestDeployTakasure();
        (, bmConsumerMock, proxy, , contributionTokenAddress, , helperConfig) = deployer.run();

        HelperConfig.NetworkConfig memory config = helperConfig.getConfigByChainId(block.chainid);

        admin = config.daoMultisig;

<<<<<<< HEAD
        mockDeployer = new DeployConsumerMocks();
        bmConsumerMock = mockDeployer.run();

=======
>>>>>>> dc6a3de1
        takasurePool = TakasurePool(address(proxy));
        usdc = IUSDC(contributionTokenAddress);

        // For easier testing there is a minimal USDC mock contract without restrictions
        deal(address(usdc), alice, USDC_INITIAL_AMOUNT);

        vm.prank(alice);
        usdc.approve(address(takasurePool), USDC_INITIAL_AMOUNT);

        vm.prank(admin);
        takasurePool.setNewBenefitMultiplierConsumer(address(bmConsumerMock));

        vm.prank(msg.sender);
        bmConsumerMock.setNewRequester(address(takasurePool));
    }

    /*//////////////////////////////////////////////////////////////
                            KYC FLOW::FLOW 1
    //////////////////////////////////////////////////////////////*/

    // This flow consist of the following steps:
    // 1. Set KYC status to true
    // 2. Join the pool

    /// @dev Test contribution amount is transferred to the contract
    function testTakasurePool_KycFlow1() public {
        uint256 memberIdBeforeKyc = takasurePool.memberIdCounter();

        vm.prank(admin);

        vm.expectEmit(true, true, true, true, address(takasurePool));
        emit TakasureEvents.OnMemberCreated(memberIdBeforeKyc + 1, alice, 0, 0, 0, 5 * YEAR, 1);

        vm.expectEmit(true, false, false, false, address(takasurePool));
        emit TakasureEvents.OnMemberKycVerified(memberIdBeforeKyc + 1, alice);
        takasurePool.setKYCStatus(alice);

        uint256 memberIdAfterKyc = takasurePool.memberIdCounter();

        // member values only after KYC verification without joining the pool
        Member memory testMemberAfterKyc = takasurePool.getMemberFromAddress(alice);

        console2.log("Member values after KYC verification without joining the pool");
        console2.log("Member ID", testMemberAfterKyc.memberId);
        console2.log("Benefit Multiplier", testMemberAfterKyc.benefitMultiplier);
        console2.log("Contribution", testMemberAfterKyc.contribution);
        console2.log("Total Service Fee", testMemberAfterKyc.totalServiceFee);
        console2.log("Wallet", testMemberAfterKyc.wallet);
        console2.log("Member State", uint8(testMemberAfterKyc.memberState));
        console2.log("KYC Verification", testMemberAfterKyc.isKYCVerified);

        // Check the values
        assertEq(memberIdBeforeKyc + 1, memberIdAfterKyc, "Member ID is not correct");
        assertEq(testMemberAfterKyc.memberId, memberIdAfterKyc, "Member ID is not correct");
        assertEq(testMemberAfterKyc.benefitMultiplier, 0, "Benefit Multiplier is not correct");
        assertEq(testMemberAfterKyc.contribution, 0, "Contribution is not correct");
        assertEq(testMemberAfterKyc.totalServiceFee, 0, "Total Service Fee is not correct");
        assertEq(testMemberAfterKyc.wallet, alice, "Wallet is not correct");
        assertEq(uint8(testMemberAfterKyc.memberState), 0, "Member State is not correct");
        assertEq(testMemberAfterKyc.isKYCVerified, true, "KYC Verification is not correct");
        console2.log("=====================================");

        // We simulate a request before the KYC
        _successResponse(address(bmConsumerMock));

        // Join the pool
        vm.prank(alice);

        vm.expectEmit(true, true, true, true, address(takasurePool));
        emit TakasureEvents.OnMemberUpdated(
            memberIdAfterKyc,
            alice,
            BENEFIT_MULTIPLIER_FROM_CONSUMER,
            CONTRIBUTION_AMOUNT,
            ((CONTRIBUTION_AMOUNT * 22) / 100),
            5 * YEAR,
            1
        );

        vm.expectEmit(true, true, false, false, address(takasurePool));
        emit TakasureEvents.OnMemberJoined(memberIdAfterKyc, alice);
        takasurePool.joinPool(CONTRIBUTION_AMOUNT, 5 * YEAR);

        uint256 memberIdAfterJoin = takasurePool.memberIdCounter();

        // member values only after joining the pool
        Member memory testMemberAfterJoin = takasurePool.getMemberFromAddress(alice);

        console2.log("Member values after joining the pool and KYC verification");
        console2.log("Member ID", testMemberAfterJoin.memberId);
        console2.log("Benefit Multiplier", testMemberAfterJoin.benefitMultiplier);
        console2.log("Contribution", testMemberAfterJoin.contribution);
        console2.log("Total Service Fee", testMemberAfterJoin.totalServiceFee);
        console2.log("Wallet", testMemberAfterJoin.wallet);
        console2.log("Member State", uint8(testMemberAfterJoin.memberState));
        console2.log("KYC Verification", testMemberAfterJoin.isKYCVerified);

        // Check the values
        assertEq(memberIdAfterKyc, memberIdAfterJoin, "Member ID is not correct");
        assertEq(testMemberAfterJoin.memberId, memberIdAfterJoin, "Member ID is not correct");
        assertEq(
            testMemberAfterJoin.benefitMultiplier,
            BENEFIT_MULTIPLIER_FROM_CONSUMER,
            "Benefit Multiplier is not correct"
        );
        assertEq(
            testMemberAfterJoin.contribution,
            CONTRIBUTION_AMOUNT,
            "Contribution is not correct"
        );
        assertEq(testMemberAfterJoin.wallet, alice, "Wallet is not correct");
        assertEq(uint8(testMemberAfterJoin.memberState), 1, "Member State is not correct");
        assertEq(testMemberAfterJoin.isKYCVerified, true, "KYC Verification is not correct");
    }

    /*//////////////////////////////////////////////////////////////
                            KYC FLOW::FLOW 2
    //////////////////////////////////////////////////////////////*/

    // This flow consist of the following steps:
    // 1. Join the pool
    // 2. Set KYC status to true

    /// @dev Test contribution amount is transferred to the contract
    function testTakasurePool_KycFlow2() public {
        uint256 memberIdBeforeJoin = takasurePool.memberIdCounter();

        // Join the pool
        vm.prank(alice);

        vm.expectEmit(true, true, true, true, address(takasurePool));
        emit TakasureEvents.OnMemberCreated(
            memberIdBeforeJoin + 1,
            alice,
            0,
            CONTRIBUTION_AMOUNT,
            ((CONTRIBUTION_AMOUNT * 22) / 100),
            5 * YEAR,
            1
        );

        takasurePool.joinPool(CONTRIBUTION_AMOUNT, 5 * YEAR);

        uint256 memberIdAfterJoin = takasurePool.memberIdCounter();

        // member values only after joining the pool
        Member memory testMemberAfterJoin = takasurePool.getMemberFromAddress(alice);

        console2.log("Member values after joining the pool and before KYC verification");
        console2.log("Member ID", testMemberAfterJoin.memberId);
        console2.log("Benefit Multiplier", testMemberAfterJoin.benefitMultiplier);
        console2.log("Contribution", testMemberAfterJoin.contribution);
        console2.log("Total Service Fee", testMemberAfterJoin.totalServiceFee);
        console2.log("Wallet", testMemberAfterJoin.wallet);
        console2.log("Member State", uint8(testMemberAfterJoin.memberState));
        console2.log("KYC Verification", testMemberAfterJoin.isKYCVerified);
        console2.log("=====================================");

        // Check the values
        assertEq(testMemberAfterJoin.memberId, memberIdAfterJoin, "Member ID is not correct");
        assertEq(testMemberAfterJoin.benefitMultiplier, 0, "Benefit Multiplier is not correct");
        assertEq(
            testMemberAfterJoin.contribution,
            CONTRIBUTION_AMOUNT,
            "Contribution is not correct"
        );
        assertEq(testMemberAfterJoin.wallet, alice, "Wallet is not correct");
        assertEq(uint8(testMemberAfterJoin.memberState), 0, "Member State is not correct");
        assertEq(testMemberAfterJoin.isKYCVerified, false, "KYC Verification is not correct");

        // We simulate a request before the KYC
        _successResponse(address(bmConsumerMock));

        // Set KYC status to true
        vm.prank(admin);
        vm.expectEmit(true, true, true, true, address(takasurePool));
        emit TakasureEvents.OnMemberUpdated(
            memberIdAfterJoin,
            alice,
            BENEFIT_MULTIPLIER_FROM_CONSUMER,
            CONTRIBUTION_AMOUNT,
            ((CONTRIBUTION_AMOUNT * 22) / 100),
            5 * YEAR,
            1
        );

        vm.expectEmit(true, true, false, false, address(takasurePool));
        emit TakasureEvents.OnMemberJoined(memberIdAfterJoin, alice);

        vm.expectEmit(true, false, false, false, address(takasurePool));
        emit TakasureEvents.OnMemberKycVerified(memberIdAfterJoin, alice);
        takasurePool.setKYCStatus(alice);

        uint256 memberIdAfterKyc = takasurePool.memberIdCounter();

        // member values only after KYC verification without joining the pool
        Member memory testMemberAfterKyc = takasurePool.getMemberFromAddress(alice);

        console2.log("Member values after KYC verification and joining the pool");
        console2.log("Member ID", testMemberAfterKyc.memberId);
        console2.log("Benefit Multiplier", testMemberAfterKyc.benefitMultiplier);
        console2.log("Contribution", testMemberAfterKyc.contribution);
        console2.log("Total Service Fee", testMemberAfterKyc.totalServiceFee);
        console2.log("Wallet", testMemberAfterKyc.wallet);
        console2.log("Member State", uint8(testMemberAfterKyc.memberState));
        console2.log("KYC Verification", testMemberAfterKyc.isKYCVerified);

        // Check the values
        assertEq(testMemberAfterKyc.memberId, memberIdAfterKyc, "Member ID is not correct");
        assertEq(memberIdAfterJoin, memberIdAfterKyc, "Member ID is not correct");
        assertEq(
            testMemberAfterKyc.benefitMultiplier,
            BENEFIT_MULTIPLIER_FROM_CONSUMER,
            "Benefit Multiplier is not correct"
        );
        assertEq(
            testMemberAfterKyc.contribution,
            CONTRIBUTION_AMOUNT,
            "Contribution is not correct"
        );
        assertEq(testMemberAfterKyc.wallet, alice, "Wallet is not correct");
        assertEq(uint8(testMemberAfterKyc.memberState), 1, "Member State is not correct");
        assertEq(testMemberAfterKyc.isKYCVerified, true, "KYC Verification is not correct");
    }
}<|MERGE_RESOLUTION|>--- conflicted
+++ resolved
@@ -36,12 +36,6 @@
 
         admin = config.daoMultisig;
 
-<<<<<<< HEAD
-        mockDeployer = new DeployConsumerMocks();
-        bmConsumerMock = mockDeployer.run();
-
-=======
->>>>>>> dc6a3de1
         takasurePool = TakasurePool(address(proxy));
         usdc = IUSDC(contributionTokenAddress);
 
