--- conflicted
+++ resolved
@@ -40,13 +40,6 @@
         addressManager.proposeRoleHolder(Roles.BACKEND_ADMIN, couponRedeemer);
         addressManager.proposeRoleHolder(Roles.REVENUE_CLAIMER, config.takadaoOperator);
 
-<<<<<<< HEAD
-        addressManager.addProtocolAddress("MODULE_MANAGER", address(moduleManager), ProtocolAddressType.Protocol);
-
-        addressManager.addProtocolAddress("CONTRIBUTION_TOKEN", config.contributionToken, ProtocolAddressType.Protocol);
-
-        addressManager.addProtocolAddress("FEE_CLAIM_ADDRESS", config.feeClaimAddress, ProtocolAddressType.Admin);
-=======
         addressManager.addProtocolAddress(
             "PROTOCOL__MODULE_MANAGER", address(moduleManager), ProtocolAddressType.Protocol
         );
@@ -56,15 +49,10 @@
         );
 
         addressManager.addProtocolAddress("ADMIN__FEE_CLAIMER ", config.feeClaimAddress, ProtocolAddressType.Admin);
->>>>>>> 6b3ce7d0
 
         addressManager.addProtocolAddress("ADMIN__COUPON_POOL", couponPool, ProtocolAddressType.Protocol);
 
-<<<<<<< HEAD
-        addressManager.addProtocolAddress("REVENUE_RECEIVER", revenueReceiver, ProtocolAddressType.Admin);
-=======
         addressManager.addProtocolAddress("ADMIN__REVENUE_RECEIVER", revenueReceiver, ProtocolAddressType.Admin);
->>>>>>> 6b3ce7d0
         vm.stopPrank();
 
         vm.startPrank(config.takadaoOperator);
