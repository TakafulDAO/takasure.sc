// SPDX-License-Identifier: GPL-3.0

pragma solidity 0.8.28;

import {Script, console2, stdJson} from "forge-std/Script.sol";
import {HelperConfig} from "deploy/utils/configs/HelperConfig.s.sol";
import {TakasureReserve} from "contracts/core/TakasureReserve.sol";
import {AddressManager} from "contracts/managers/AddressManager.sol";
import {UnsafeUpgrades} from "openzeppelin-foundry-upgrades/Upgrades.sol";
import {ProtocolAddressType} from "contracts/types/Managers.sol";

contract DeployReserve is Script {
    function run(HelperConfig.NetworkConfig memory config, AddressManager addressManager)
        external
        returns (TakasureReserve takasureReserve)
    {
        vm.startBroadcast(msg.sender);

        // Deploy TakasureReserve
        address takasureReserveImplementation = address(new TakasureReserve());
        address takasureReserveAddress = UnsafeUpgrades.deployUUPSProxy(
            takasureReserveImplementation,
            abi.encodeCall(TakasureReserve.initialize, (config.contributionToken, address(addressManager)))
        );

        takasureReserve = TakasureReserve(takasureReserveAddress);

<<<<<<< HEAD
        addressManager.addProtocolAddress("TAKASURE_RESERVE", takasureReserveAddress, ProtocolAddressType.Protocol);
=======
        addressManager.addProtocolAddress(
            "PROTOCOL__TAKASURE_RESERVE", takasureReserveAddress, ProtocolAddressType.Protocol
        );
>>>>>>> 6b3ce7d0

        vm.stopBroadcast();

        return (takasureReserve);
    }

    // To avoid this contract to be count in coverage
    function test() external {}
}<|MERGE_RESOLUTION|>--- conflicted
+++ resolved
@@ -25,13 +25,9 @@
 
         takasureReserve = TakasureReserve(takasureReserveAddress);
 
-<<<<<<< HEAD
-        addressManager.addProtocolAddress("TAKASURE_RESERVE", takasureReserveAddress, ProtocolAddressType.Protocol);
-=======
         addressManager.addProtocolAddress(
             "PROTOCOL__TAKASURE_RESERVE", takasureReserveAddress, ProtocolAddressType.Protocol
         );
->>>>>>> 6b3ce7d0
 
         vm.stopBroadcast();
 
