--- conflicted
+++ resolved
@@ -21,6 +21,7 @@
 
 import {Reserve, Member, MemberState, ModuleState} from "contracts/types/TakasureTypes.sol";
 import {ModuleConstants} from "contracts/helpers/libraries/constants/ModuleConstants.sol";
+import {ModuleErrors} from "contracts/helpers/libraries/errors/ModuleErrors.sol";
 import {TakasureEvents} from "contracts/helpers/libraries/events/TakasureEvents.sol";
 import {AddressAndStates} from "contracts/helpers/libraries/checks/AddressAndStates.sol";
 import {Strings} from "@openzeppelin/contracts/utils/Strings.sol";
@@ -374,13 +375,12 @@
         uint256 _couponAmount
     ) internal {
         require(
-<<<<<<< HEAD
+
             _newMember.memberState == MemberState.Inactive || _newMember.memberState == MemberState.Canceled,
             ModuleErrors.Module__WrongMemberState()
         );
         require(
-=======
->>>>>>> 71363061
+
             _contributionBeforeFee >= _reserve.minimumThreshold &&
                 _contributionBeforeFee <= _reserve.maximumThreshold,
             EntryModule__ContributionOutOfRange()
