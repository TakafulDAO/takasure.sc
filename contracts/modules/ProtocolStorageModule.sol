// SPDX-License-Identifier: GPL-3.0
pragma solidity 0.8.28;

import {IAddressManager} from "contracts/interfaces/managers/IAddressManager.sol";
import {IKYCModule} from "contracts/interfaces/modules/IKYCModule.sol";
import {IProtocolStorageModule} from "contracts/interfaces/modules/IProtocolStorageModule.sol";

import {UUPSUpgradeable, Initializable} from "@openzeppelin/contracts-upgradeable/proxy/utils/UUPSUpgradeable.sol";
import {ModuleImplementation} from "contracts/modules/moduleUtils/ModuleImplementation.sol";

import {
    ProtocolAddressType,
    AssociationMember,
    ModuleState,
<<<<<<< HEAD
    AssociationMemberState
=======
    AssociationMemberState,
    BenefitMember
>>>>>>> a82ca06d
} from "contracts/types/TakasureTypes.sol";
import {ModuleErrors} from "contracts/helpers/libraries/errors/ModuleErrors.sol";
import {Roles} from "contracts/helpers/libraries/constants/Roles.sol";
import {AddressAndStates} from "contracts/helpers/libraries/checks/AddressAndStates.sol";

contract ProtocolStorageModule is ModuleImplementation, IProtocolStorageModule, Initializable, UUPSUpgradeable {
    // Association members related
    mapping(address member => AssociationMember) private members;
    // Benefit members related
    mapping(address benefit => mapping(address member => BenefitMember)) private benefitMembers;
    mapping(address benefit => uint256) private benefitMemberIdCounters;

    // Generic values
    // All mappings are `variable_name` => `variable_value` one for each type
    mapping(bytes32 => uint256) internal uintStorage;
    mapping(bytes32 => int256) internal intStorage;
    mapping(bytes32 => address) internal addressStorage;
    mapping(bytes32 => bool) internal boolStorage;
    mapping(bytes32 => bytes32) internal bytes32Storage;
    mapping(bytes32 => bytes) internal bytesStorage;

    // A 2D mapping to store new variables in the future without needing to redeploy
    mapping(bytes32 => mapping(bytes32 => bytes32)) internal bytes32Storage2D;

    /*
    List of keys used in the protocol storage:
    - memberIdCounter (uint256): Counter to assign new member IDs
    - allowUserInitiatedCalls (bool): Flag to allow or disallow users to call paySubscription in SubscriptionModule
    - benefitFee (uint256): Fee in basis points
    - ... (other keys can be added as needed)
    */

    uint256 public constant MAX_FEE = 35; // 35%

    // Frequently read/write keys can be added as constants here for gas efficiency
    bytes32 internal constant MEMBER_ID_COUNTER = 0x2b5d5fdc61aab63670213f6da13321480a5157a1cc7f8263f9c36641ff091666; // keccak256(abi.encode("memberIdCounter"))

    /*//////////////////////////////////////////////////////////////
                           EVENTS AND ERRORS
    //////////////////////////////////////////////////////////////*/

    event OnNewAssociationMember(
        uint256 indexed memberId,
        address indexed memberWallet,
        address indexed parentWallet,
        uint256 couponAmountRedeemed
    );
    event OnAssociationMemberUpdated(
        uint256 indexed memberId, address indexed memberWallet, uint256 couponAmountRedeemed
    );
    event OnUintValueSet(bytes32 indexed key, uint256 value);
    event OnIntValueSet(bytes32 indexed key, int256 value);
    event OnAddressValueSet(bytes32 indexed key, address value);
    event OnBoolValueSet(bytes32 indexed key, bool value);
    event OnBytes32ValueSet(bytes32 indexed key, bytes32 value);
    event OnBytesValueSet(bytes32 indexed key, bytes value);
    event OnBytes32Value2DSet(bytes32 indexed key1, bytes32 indexed key2, bytes32 value);

    error ProtocolStorageModule__FeeExceedsMaximum(bytes32 keyHash, uint256 attemptedFee, uint256 maxFee);

    /*//////////////////////////////////////////////////////////////
                             INITIALIZATION
    //////////////////////////////////////////////////////////////*/

    /// @custom:oz-upgrades-unsafe-allow constructor
    constructor() {
        _disableInitializers();
    }

    function initialize(address _addressManagerAddress, string calldata _moduleName) external initializer {
        AddressAndStates._notZeroAddress(_addressManagerAddress);
        __UUPSUpgradeable_init();

        addressManager = IAddressManager(_addressManagerAddress);
        moduleName = _moduleName;
    }

<<<<<<< HEAD
    modifier onlyProtocolOrModule() {
        require(
            addressManager.hasType(ProtocolAddressType.Protocol, msg.sender)
                || addressManager.hasType(ProtocolAddressType.Module, msg.sender),
            ModuleErrors.Module__NotAuthorizedCaller()
        );
        _;
    }

=======
>>>>>>> a82ca06d
    modifier onlyProtocolsAddresses() {
        require(
            addressManager.hasType(ProtocolAddressType.Admin, msg.sender)
                || addressManager.hasType(ProtocolAddressType.Benefit, msg.sender)
                || addressManager.hasType(ProtocolAddressType.Module, msg.sender)
                || addressManager.hasType(ProtocolAddressType.Protocol, msg.sender),
            ModuleErrors.Module__NotAuthorizedCaller()
        );
        _;
    }

    /*//////////////////////////////////////////////////////////////
                                SETTERS
    //////////////////////////////////////////////////////////////*/

    function createAssociationMember(AssociationMember memory member)
        external
        onlyContract("SUBSCRIPTION_MODULE", address(addressManager))
    {
        // The module must be enabled
        AddressAndStates._onlyModuleState(
            ModuleState.Enabled, address(this), addressManager.getProtocolAddressByName("MODULE_MANAGER").addr
        );

        _associationMemberProfileChecks(member, false);

        // Get the current member ID counter
        uint256 memberIdCounter = uintStorage[MEMBER_ID_COUNTER];
        member.memberId = memberIdCounter;

        members[member.wallet] = member;

        // Increment the member ID counter for the next member
        unchecked {
            ++memberIdCounter;
        }
        uintStorage[MEMBER_ID_COUNTER] = memberIdCounter;

        emit OnNewAssociationMember(member.memberId, member.wallet, member.parent, member.couponAmountRedeemed);
    }

<<<<<<< HEAD
    function updateAssociationMember(AssociationMember memory member) external onlyProtocolOrModule {
        // The module must be enabled
        AddressAndStates._onlyModuleState(
            ModuleState.Enabled, address(this), addressManager.getProtocolAddressByName("MODULE_MANAGER").addr
=======
    function updateAssociationMember(AssociationMember memory member) external {
        // The module must be enabled
        AddressAndStates._onlyModuleState(
            ModuleState.Enabled, address(this), addressManager.getProtocolAddressByName("MODULE_MANAGER").addr
        );
        require(
            addressManager.hasName("SUBSCRIPTION_MODULE", msg.sender)
                || addressManager.hasName("MANAGE_SUBSCRIPTION_MODULE", msg.sender),
            ModuleErrors.Module__NotAuthorizedCaller()
>>>>>>> a82ca06d
        );
        _associationMemberProfileChecks(member, true);

        // Ensure the memberId is preserved
        member.memberId = members[member.wallet].memberId;
        members[member.wallet] = member;

        emit OnAssociationMemberUpdated(member.memberId, member.wallet, member.couponAmountRedeemed);
<<<<<<< HEAD
=======
    }

    // TODO: Implement this when the benefit module is ready
    function createBenefitMember() external view {
        // The module must be enabled
        AddressAndStates._onlyModuleState(
            ModuleState.Enabled, address(this), addressManager.getProtocolAddressByName("MODULE_MANAGER").addr
        );
>>>>>>> a82ca06d
    }

    // Todo: This might change on benefit modules implementation
    function updateBenefitMember(address benefit, BenefitMember memory member) external {
        // The module must be enabled
        AddressAndStates._onlyModuleState(
            ModuleState.Enabled, address(this), addressManager.getProtocolAddressByName("MODULE_MANAGER").addr
        );
        require(
            addressManager.hasType(ProtocolAddressType.Benefit, msg.sender)
                || addressManager.hasName("MANAGE_SUBSCRIPTION_MODULE", msg.sender),
            ModuleErrors.Module__NotAuthorizedCaller()
        );

        require(member.wallet != address(0) && member.wallet != member.parent, ModuleErrors.Module__InvalidAddress());

        // Ensure the memberId is preserved
        member.memberId = benefitMembers[benefit][member.wallet].memberId;
        benefitMembers[benefit][member.wallet] = member;
    }

    function setUintValue(string calldata key, uint256 value) external onlyProtocolsAddresses {
        // The module must be enabled
        AddressAndStates._onlyModuleState(
            ModuleState.Enabled, address(this), addressManager.getProtocolAddressByName("MODULE_MANAGER").addr
        );
        bytes32 hashedKey = _hashKey(key);

        // If the key is a fee, ensure it does not exceed the maximum allowed
        if (_hasFeeSuffix(key)) {
<<<<<<< HEAD
            require(value <= MAX_FEE_BPS, ProtocolStorageModule__FeeExceedsMaximum(hashedKey, value, MAX_FEE_BPS));
=======
            require(value <= MAX_FEE, ProtocolStorageModule__FeeExceedsMaximum(hashedKey, value, MAX_FEE));
>>>>>>> a82ca06d
        }

        uintStorage[hashedKey] = value;
        emit OnUintValueSet(hashedKey, value);
    }

    function setIntValue(string calldata key, int256 value) external onlyProtocolsAddresses {
        // The module must be enabled
        AddressAndStates._onlyModuleState(
            ModuleState.Enabled, address(this), addressManager.getProtocolAddressByName("MODULE_MANAGER").addr
        );
        bytes32 hashedKey = _hashKey(key);
        intStorage[hashedKey] = value;
        emit OnIntValueSet(hashedKey, value);
    }

    function setAddressValue(string calldata key, address value) external onlyProtocolsAddresses {
        // The module must be enabled
        AddressAndStates._onlyModuleState(
            ModuleState.Enabled, address(this), addressManager.getProtocolAddressByName("MODULE_MANAGER").addr
        );
        bytes32 hashedKey = _hashKey(key);
        addressStorage[hashedKey] = value;
        emit OnAddressValueSet(hashedKey, value);
    }

    function setBoolValue(string calldata key, bool value) external onlyProtocolsAddresses {
        // The module must be enabled
        AddressAndStates._onlyModuleState(
            ModuleState.Enabled, address(this), addressManager.getProtocolAddressByName("MODULE_MANAGER").addr
        );
        bytes32 hashedKey = _hashKey(key);
        boolStorage[hashedKey] = value;
        emit OnBoolValueSet(hashedKey, value);
    }

    function setBytes32Value(string calldata key, bytes32 value) external onlyProtocolsAddresses {
        // The module must be enabled
        AddressAndStates._onlyModuleState(
            ModuleState.Enabled, address(this), addressManager.getProtocolAddressByName("MODULE_MANAGER").addr
        );
        bytes32 hashedKey = _hashKey(key);
        bytes32Storage[hashedKey] = value;
        emit OnBytes32ValueSet(hashedKey, value);
    }

    function setBytesValue(string calldata key, bytes calldata value) external onlyProtocolsAddresses {
        // The module must be enabled
        AddressAndStates._onlyModuleState(
            ModuleState.Enabled, address(this), addressManager.getProtocolAddressByName("MODULE_MANAGER").addr
        );
        bytes32 hashedKey = _hashKey(key);
        bytesStorage[hashedKey] = value;
        emit OnBytesValueSet(hashedKey, value);
    }

    function setBytes32Value2D(string calldata key1, string calldata key2, bytes32 value)
        external
        onlyProtocolsAddresses
    {
        // The module must be enabled
        AddressAndStates._onlyModuleState(
            ModuleState.Enabled, address(this), addressManager.getProtocolAddressByName("MODULE_MANAGER").addr
        );
        bytes32 hashedKey1 = _hashKey(key1);
        bytes32 hashedKey2 = _hashKey(key2);
        bytes32Storage2D[hashedKey1][hashedKey2] = value;
        emit OnBytes32Value2DSet(hashedKey1, hashedKey2, value);
    }

    /*//////////////////////////////////////////////////////////////
                                GETTERS
    //////////////////////////////////////////////////////////////*/

    function getAssociationMember(address memberAddress) external view returns (AssociationMember memory) {
        return members[memberAddress];
    }

    function getBenefitMember(address benefit, address memberAddress) external view returns (BenefitMember memory) {
        return benefitMembers[benefit][memberAddress];
    }

    function getUintValue(string calldata key) external view returns (uint256) {
        return uintStorage[_hashKey(key)];
    }

    function getIntValue(string calldata key) external view returns (int256) {
        return intStorage[_hashKey(key)];
    }

    function getAddressValue(string calldata key) external view returns (address) {
        return addressStorage[_hashKey(key)];
    }

    function getBoolValue(string calldata key) external view returns (bool) {
        return boolStorage[_hashKey(key)];
    }

    function getBytes32Value(string calldata key) external view returns (bytes32) {
        return bytes32Storage[_hashKey(key)];
    }

    function getBytesValue(string calldata key) external view returns (bytes memory) {
        return bytesStorage[_hashKey(key)];
    }

    function getBytes32Value2D(string calldata key1, string calldata key2) external view returns (bytes32) {
        return bytes32Storage2D[_hashKey(key1)][_hashKey(key2)];
    }

    /*//////////////////////////////////////////////////////////////
                        INTERNAL FUNCTIONS
    //////////////////////////////////////////////////////////////*/

    function _associationMemberProfileChecks(AssociationMember memory _member, bool isRejoin) internal view {
        if (isRejoin) {
            require(members[_member.wallet].wallet != address(0), ModuleErrors.Module__InvalidAddress());
        } else {
            require(members[_member.wallet].wallet == address(0), ModuleErrors.Module__AlreadyJoined());
        }

        require(_member.wallet != address(0) && _member.wallet != _member.parent, ModuleErrors.Module__InvalidAddress());

        // The user state must be inactive or canceled and not refunded
        require(
            (_member.memberState == AssociationMemberState.Inactive
                    || _member.memberState == AssociationMemberState.Canceled) && !_member.isRefunded,
            ModuleErrors.Module__WrongMemberState()
        );

        // If a parent wallet is provided, it must be KYCed
        if (_member.parent != address(0)) {
            address kycModule = addressManager.getProtocolAddressByName("KYC_MODULE").addr;
            // Check if the parent is KYCed
            require(IKYCModule(kycModule).isKYCed(_member.parent), ModuleErrors.Module__AddressNotKYCed());
        }

        // The membership start time can not be in the future
        require(_member.associateStartTime <= block.timestamp, ModuleErrors.Module__InvalidDate());
    }

    /**
     * @notice Helper function to hash variable names to be used as keys in the storage mappings
     */
    function _hashKey(string memory variableName) internal pure returns (bytes32) {
        return keccak256(abi.encode(variableName));
    }

    /**
     * @dev Checks if a key has fee suffix in its name
     */
    function _hasFeeSuffix(string calldata _key) internal pure returns (bool) {
        bytes calldata keyBytes = bytes(_key);
        uint256 len = keyBytes.length;

        return (len >= 4 && keyBytes[len - 4] == bytes1(0x5f) // _
                && keyBytes[len - 3] == bytes1(0x66) // f
                && keyBytes[len - 2] == bytes1(0x65) // e
                && keyBytes[len - 1] == bytes1(0x65)); // e
    }

    ///@dev required by the OZ UUPS module
    function _authorizeUpgrade(address newImplementation)
        internal
        override
        onlyRole(Roles.OPERATOR, address(addressManager))
    {}
}<|MERGE_RESOLUTION|>--- conflicted
+++ resolved
@@ -12,12 +12,8 @@
     ProtocolAddressType,
     AssociationMember,
     ModuleState,
-<<<<<<< HEAD
-    AssociationMemberState
-=======
     AssociationMemberState,
     BenefitMember
->>>>>>> a82ca06d
 } from "contracts/types/TakasureTypes.sol";
 import {ModuleErrors} from "contracts/helpers/libraries/errors/ModuleErrors.sol";
 import {Roles} from "contracts/helpers/libraries/constants/Roles.sol";
@@ -95,18 +91,6 @@
         moduleName = _moduleName;
     }
 
-<<<<<<< HEAD
-    modifier onlyProtocolOrModule() {
-        require(
-            addressManager.hasType(ProtocolAddressType.Protocol, msg.sender)
-                || addressManager.hasType(ProtocolAddressType.Module, msg.sender),
-            ModuleErrors.Module__NotAuthorizedCaller()
-        );
-        _;
-    }
-
-=======
->>>>>>> a82ca06d
     modifier onlyProtocolsAddresses() {
         require(
             addressManager.hasType(ProtocolAddressType.Admin, msg.sender)
@@ -148,12 +132,6 @@
         emit OnNewAssociationMember(member.memberId, member.wallet, member.parent, member.couponAmountRedeemed);
     }
 
-<<<<<<< HEAD
-    function updateAssociationMember(AssociationMember memory member) external onlyProtocolOrModule {
-        // The module must be enabled
-        AddressAndStates._onlyModuleState(
-            ModuleState.Enabled, address(this), addressManager.getProtocolAddressByName("MODULE_MANAGER").addr
-=======
     function updateAssociationMember(AssociationMember memory member) external {
         // The module must be enabled
         AddressAndStates._onlyModuleState(
@@ -163,7 +141,6 @@
             addressManager.hasName("SUBSCRIPTION_MODULE", msg.sender)
                 || addressManager.hasName("MANAGE_SUBSCRIPTION_MODULE", msg.sender),
             ModuleErrors.Module__NotAuthorizedCaller()
->>>>>>> a82ca06d
         );
         _associationMemberProfileChecks(member, true);
 
@@ -172,8 +149,6 @@
         members[member.wallet] = member;
 
         emit OnAssociationMemberUpdated(member.memberId, member.wallet, member.couponAmountRedeemed);
-<<<<<<< HEAD
-=======
     }
 
     // TODO: Implement this when the benefit module is ready
@@ -182,7 +157,6 @@
         AddressAndStates._onlyModuleState(
             ModuleState.Enabled, address(this), addressManager.getProtocolAddressByName("MODULE_MANAGER").addr
         );
->>>>>>> a82ca06d
     }
 
     // Todo: This might change on benefit modules implementation
@@ -213,11 +187,7 @@
 
         // If the key is a fee, ensure it does not exceed the maximum allowed
         if (_hasFeeSuffix(key)) {
-<<<<<<< HEAD
-            require(value <= MAX_FEE_BPS, ProtocolStorageModule__FeeExceedsMaximum(hashedKey, value, MAX_FEE_BPS));
-=======
             require(value <= MAX_FEE, ProtocolStorageModule__FeeExceedsMaximum(hashedKey, value, MAX_FEE));
->>>>>>> a82ca06d
         }
 
         uintStorage[hashedKey] = value;
