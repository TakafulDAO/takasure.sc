//SPDX-License-Identifier: GPL-3.0

/**
 * @title TakasurePool
 * @author Maikel Ordaz
 * @dev Users communicate with this module to become members of the DAO. It contains member management
 *      functionality such as modifying or canceling the policy, updates BM and BMA, remove non active
 *      members, calculate surplus
 * @dev Upgradeable contract with UUPS pattern
 */
import {IERC20} from "@openzeppelin/contracts/token/ERC20/IERC20.sol";
import {IBenefitMultiplierConsumer} from "contracts/interfaces/IBenefitMultiplierConsumer.sol";

import {UUPSUpgradeable, Initializable} from "@openzeppelin/contracts-upgradeable/proxy/utils/UUPSUpgradeable.sol";
import {AccessControlUpgradeable} from "@openzeppelin/contracts-upgradeable/access/AccessControlUpgradeable.sol";
import {PausableUpgradeable} from "@openzeppelin/contracts-upgradeable/utils/PausableUpgradeable.sol";
import {ReentrancyGuardTransientUpgradeable} from "@openzeppelin/contracts-upgradeable/utils/ReentrancyGuardTransientUpgradeable.sol";
import {TSToken} from "contracts/token/TSToken.sol";

import {Reserve, Member, MemberState} from "contracts/types/TakasureTypes.sol";
import {ReserveMathLib} from "contracts/libraries/ReserveMathLib.sol";
import {TakasureEvents} from "contracts/libraries/TakasureEvents.sol";
import {TakasureErrors} from "contracts/libraries/TakasureErrors.sol";
import {Strings} from "@openzeppelin/contracts/utils/Strings.sol";

pragma solidity 0.8.25;

contract TakasurePool is
    Initializable,
    UUPSUpgradeable,
    AccessControlUpgradeable,
    PausableUpgradeable,
    ReentrancyGuardTransientUpgradeable
{
    IERC20 private contributionToken;
    TSToken private daoToken;
    IBenefitMultiplierConsumer private bmConsumer;

    Reserve private reserve;

    bytes32 public constant TAKADAO_OPERATOR = keccak256("TAKADAO_OPERATOR");
    bytes32 public constant DAO_MULTISIG = keccak256("DAO_MULTISIG");
    bytes32 public constant KYC_PROVIDER = keccak256("KYC_PROVIDER");
    bytes32 public constant PAUSE_GUARDIAN = keccak256("PAUSE_GUARDIAN");

    uint256 private constant DECIMALS_PRECISION = 1e12;
    uint256 private constant DECIMAL_REQUIREMENT_PRECISION_USDC = 1e4; // 4 decimals to receive at minimum 0.01 USDC
    uint256 private constant DEFAULT_MEMBERSHIP_DURATION = 5 * (365 days); // 5 year
    uint256 private constant MONTH = 30 days; // Todo: manage a better way for 365 days and leap years maybe?
    uint256 private constant DAY = 1 days;
    uint256 public constant INITIAL_RESERVE_RATIO = 40; // 40% Default

    bool public allowCustomDuration; // while false, the membership duration is fixed to 5 years

    uint256 private dayDepositTimestamp; // 0 at begining, then never is zero again
    uint256 private monthDepositTimestamp; // 0 at begining, then never is zero again
    uint16 private monthReference; // Will count the month. For gas issues will grow undefinitely
    uint8 private dayReference; // Will count the day of the month from 1 -> 30, then resets to 1

    uint256 public minimumThreshold;
    uint256 public maximumThreshold;
    uint256 public memberIdCounter;
    address public feeClaimAddress;

    uint256 RPOOL; // todo: define this value

    mapping(uint256 memberIdCounter => Member) private idToMember;

    mapping(uint16 month => uint256 montCashFlow) private monthToCashFlow;
    mapping(uint16 month => mapping(uint8 day => uint256 dayCashFlow)) private dayToCashFlow; // ? Maybe better block.timestamp => dailyDeposits for this one?

    modifier notZeroAddress(address _address) {
        if (_address == address(0)) {
            revert TakasureErrors.TakasurePool__ZeroAddress();
        }
        _;
    }

    /// @custom:oz-upgrades-unsafe-allow constructor
    constructor() {
        _disableInitializers();
    }

    /**
     * @param _contributionToken default USDC
     * @param _feeClaimAddress address allowed to claim the service fee
     * @param _daoOperator address allowed to manage the DAO
     * @dev it reverts if any of the addresses is zero
     */
    function initialize(
        address _contributionToken,
        address _feeClaimAddress,
        address _daoOperator,
        address _takadaoOperator,
        address _kycProvider,
        address _pauseGuardian,
        address _tokenAdmin,
        string memory _tokenName,
        string memory _tokenSymbol
    ) external initializer {
        __UUPSUpgradeable_init();
        __AccessControl_init();
        __ReentrancyGuardTransient_init();
        __Pausable_init();
        _grantRole(DEFAULT_ADMIN_ROLE, _daoOperator);
        _grantRole(TAKADAO_OPERATOR, _takadaoOperator);
        _grantRole(DAO_MULTISIG, _daoOperator);
        _grantRole(KYC_PROVIDER, _kycProvider);
        _grantRole(PAUSE_GUARDIAN, _pauseGuardian);

        contributionToken = IERC20(_contributionToken);
        daoToken = new TSToken(_tokenAdmin, _tokenName, _tokenSymbol);
        feeClaimAddress = _feeClaimAddress;

        monthReference = 1;
        dayReference = 1;
        minimumThreshold = 25e6; // 25 USDC // 6 decimals
        maximumThreshold = 250e6; // 250 USDC // 6 decimals

        reserve.dynamicReserveRatio = INITIAL_RESERVE_RATIO; // Default
        reserve.benefitMultiplierAdjuster = 100; // 100% Default
        reserve.serviceFee = 22; // 22% of the contribution amount. Default
        reserve.bmaFundReserveShare = 70; // 70% Default
<<<<<<< HEAD
        reserve.riskMultiplier = 2; // 2% Default
=======
        reserve.isOptimizerEnabled = true; // Default
>>>>>>> 854ea645

        emit TakasureEvents.OnInitialReserveValues(
            INITIAL_RESERVE_RATIO,
            reserve.dynamicReserveRatio,
            reserve.benefitMultiplierAdjuster,
            reserve.serviceFee,
            reserve.bmaFundReserveShare,
            reserve.isOptimizerEnabled,
            address(contributionToken),
            address(daoToken)
        );
    }

    /**
     * @notice Allow new members to join the pool. If the member is not KYCed, it will be created as inactive
     *         until the KYC is verified.If the member is already KYCed, the contribution will be paid and the
     *         member will be active.
     * @param contributionBeforeFee in six decimals
     * @param membershipDuration default 5 years
     * @dev it reverts if the contribution is less than the minimum threshold defaultes to `minimumThreshold`
     * @dev it reverts if the member is already active
     * @dev the contribution amount will be round down so the last four decimals will be zero. This means
     *      that the minimum contribution amount is 0.01 USDC
     * @dev the contribution amount will be round down so the last four decimals will be zero
     */
    function joinPool(
        uint256 contributionBeforeFee,
        uint256 membershipDuration
    ) external nonReentrant {
        // Todo: Check the user benefit multiplier against the oracle.
        if (reserve.members[msg.sender].memberState == MemberState.Active) {
            revert TakasureErrors.TakasurePool__MemberAlreadyExists();
        }
        if (contributionBeforeFee < minimumThreshold || contributionBeforeFee > maximumThreshold) {
            revert TakasureErrors.TakasurePool__ContributionOutOfRange();
        }

        // Todo: re-calculate DAO Surplus.

        bool isKYCVerified = reserve.members[msg.sender].isKYCVerified;
        bool isRefunded = reserve.members[msg.sender].isRefunded;

        uint256 benefitMultiplier = _getBenefitMultiplier(msg.sender);

        (
            uint256 normalizedContributionBeforeFee,
            uint256 feeAmount,
            uint256 contributionAfterFee
        ) = _calculateAmountAndFees(contributionBeforeFee);

        // Fetch the BM from the oracle

        if (isKYCVerified) {
            // Flow 1 KYC -> Join
            // It means the user is already in the system, we just need to update the values
            _updateMember({
                _benefitMultiplier: benefitMultiplier, // Will be fetched from off-chain oracle
                _contributionBeforeFee: normalizedContributionBeforeFee, // From the input
                _membershipDuration: membershipDuration, // From the input
                _feeAmount: feeAmount, // Calculated
                _memberWallet: msg.sender, // The member wallet
                _memberState: MemberState.Active, // Active state as it is already KYCed and paid the contribution
                _isKYCVerified: isKYCVerified, // The current state, does not change here
                _isRefunded: false // Reset to false as the user repays the contribution
            });

            // And we pay the contribution
            _memberPaymentFlow(
                normalizedContributionBeforeFee,
                contributionAfterFee,
                feeAmount,
                msg.sender,
                true
            );

            emit TakasureEvents.OnMemberJoined(reserve.members[msg.sender].memberId, msg.sender);
        } else {
            if (!isRefunded) {
                // Flow 2 Join -> KYC
                // If is not KYC verified, and not refunded, it is a completele new member, we create it
                _createNewMember({
                    _benefitMultiplier: benefitMultiplier, // Fetch from oracle
                    _contributionBeforeFee: normalizedContributionBeforeFee, // From the input
                    _membershipDuration: membershipDuration, // From the input
                    _feeAmount: feeAmount, // Calculated
                    _isKYCVerified: isKYCVerified, // The current state, in this case false
                    _memberWallet: msg.sender, // The member wallet
                    _memberState: MemberState.Inactive // Set to inactive until the KYC is verified
                });
            } else {
                // Flow 3 Refund -> Join
                // If is not KYC verified, but refunded, the member exist already, but was previously refunded
                _updateMember({
                    _benefitMultiplier: benefitMultiplier, // Fetch from oracle
                    _contributionBeforeFee: normalizedContributionBeforeFee, // From the input
                    _membershipDuration: membershipDuration, // From the input
                    _feeAmount: feeAmount, // Calculated
                    _memberWallet: msg.sender, // The member wallet
                    _memberState: MemberState.Inactive, // Set to inactive until the KYC is verified
                    _isKYCVerified: isKYCVerified, // The current state, in this case false
                    _isRefunded: false // Reset to false as the user repays the contribution
                });
            }

            // The member will pay the contribution, but will remain inactive until the KYC is verified
            // This means the proformas wont be updated, the amounts wont be added to the reserves,
            // the cash flow mappings wont change, the DRR and BMA wont be updated, the tokens wont be minted
            _transferAmounts(contributionAfterFee, feeAmount, msg.sender);
        }
    }

    /**
     * @notice Set the KYC status of a member. If the member does not exist, it will be created as inactive
     *         until the contribution is paid with joinPool. If the member has already joined the pool, then
     *         the contribution will be paid and the member will be active.
     * @param memberWallet address of the member
     * @dev It reverts if the member is the zero address
     * @dev It reverts if the member is already KYCed
     */
    function setKYCStatus(address memberWallet) external onlyRole(KYC_PROVIDER) {
        if (memberWallet == address(0)) {
            revert TakasureErrors.TakasurePool__ZeroAddress();
        }
        if (reserve.members[memberWallet].isKYCVerified) {
            revert TakasureErrors.TakasurePool__MemberAlreadyKYCed();
        }

        bool isRefunded = reserve.members[msg.sender].isRefunded;

        if (reserve.members[memberWallet].wallet == address(0)) {
            // Flow 1 KYC -> Join
            // This means the user does not exist yet
            _createNewMember({
                _benefitMultiplier: 0, // We dont know it yet
                _contributionBeforeFee: 0, // We dont know it yet
                _membershipDuration: 0, // We dont know it yet
                _feeAmount: 0, // We dont know it yet
                _isKYCVerified: true, // Set to true with this call
                _memberWallet: memberWallet, // The member wallet
                _memberState: MemberState.Inactive // Set to inactive until the contribution is paid
            });
        } else {
            if (!isRefunded) {
                // Flow 2 Join -> KYC
                // This means the user exists and payed contribution but is not KYCed yet, we update the values
                (
                    uint256 normalizedContributionBeforeFee,
                    uint256 feeAmount,
                    uint256 contributionAfterFee
                ) = _calculateAmountAndFees(reserve.members[memberWallet].contribution);

                _updateMember({
                    _benefitMultiplier: reserve.members[memberWallet].benefitMultiplier, // We take the current value
                    _contributionBeforeFee: normalizedContributionBeforeFee, // We take the current value
                    _membershipDuration: reserve.members[memberWallet].membershipDuration, // We take the current value
                    _feeAmount: feeAmount, // Calculated
                    _memberWallet: memberWallet, // The member wallet
                    _memberState: MemberState.Active, // Active state as the user is already paid the contribution and KYCed
                    _isKYCVerified: true, // Set to true with this call
                    _isRefunded: false // Remains false as the user is not refunded
                });

                // Then the everyting needed will be updated, proformas, reserves, cash flow,
                // DRR, BMA, tokens minted, no need to transfer the amounts as they are already paid
                _memberPaymentFlow(
                    normalizedContributionBeforeFee,
                    contributionAfterFee,
                    feeAmount,
                    memberWallet,
                    false
                );

                emit TakasureEvents.OnMemberJoined(
                    reserve.members[memberWallet].memberId,
                    memberWallet
                );
            } else {
                // Flow 4 Refund -> KYC
                // This means the user exists, but was refunded, we reset the values
                _updateMember({
                    _benefitMultiplier: 0, // Reset until the user pays the contribution
                    _contributionBeforeFee: 0, // Reset until the user pays the contribution
                    _membershipDuration: 0, // Reset until the user pays the contribution
                    _feeAmount: 0, // Reset until the user pays the contribution
                    _memberWallet: memberWallet, // The member wallet
                    _memberState: MemberState.Inactive, // Set to inactive until the contribution is paid
                    _isKYCVerified: true, // Set to true with this call
                    _isRefunded: true // Remains true until the user pays the contribution
                });
            }
        }
        emit TakasureEvents.OnMemberKycVerified(
            reserve.members[memberWallet].memberId,
            memberWallet
        );
    }

    /**
     * @notice Refunds the user unable to do KYC
     */
    function refund() external {
        // The member should not be KYCed neither already refunded
        if (reserve.members[msg.sender].isKYCVerified == true) {
            revert TakasureErrors.TakasurePool__MemberAlreadyKYCed();
        }
        if (reserve.members[msg.sender].isRefunded == true) {
            revert TakasureErrors.TakasurePool__NothingToRefund();
        }
        uint256 currentTimestamp = block.timestamp;
        uint256 membershipStartTime = reserve.members[msg.sender].membershipStartTime;
        // The member can refund after 14 days of the payment
        uint256 limitTimestamp = membershipStartTime + (14 days);
        if (currentTimestamp < limitTimestamp) {
            revert TakasureErrors.TakasurePool__TooEarlytoRefund();
        }
        // No need to check if contribution amounnt is 0, as the member only is created with the contribution 0
        // when first KYC and then join the pool. So the previous check is enough

        // As there is only one contribution, is easy to calculte with the Member struct values
        uint256 contributionAmount = reserve.members[msg.sender].contribution;
        uint256 serviceFeeAmount = reserve.members[msg.sender].totalServiceFee;
        uint256 amountToRefund = contributionAmount - serviceFeeAmount;

        // Transfer the amount to refund
        bool success = contributionToken.transfer(msg.sender, amountToRefund);
        if (!success) {
            revert TakasureErrors.TakasurePool__RefundFailed();
        }

        // Update the member values
        reserve.members[msg.sender].isRefunded = true;

        // ? Question: Should we update the other values? Or leave it like they are for some sort of history?

        emit TakasureEvents.OnRefund(
            reserve.members[msg.sender].memberId,
            msg.sender,
            amountToRefund
        );
    }

    function recurringPayment() external {
        if (reserve.members[msg.sender].memberState != MemberState.Active) {
            revert TakasureErrors.TakasurePool__WrongMemberState();
        }
        uint256 currentTimestamp = block.timestamp;
        uint256 yearsCovered = reserve.members[msg.sender].yearsCovered;
        uint256 membershipStartTime = reserve.members[msg.sender].membershipStartTime;
        uint256 membershipDuration = reserve.members[msg.sender].membershipDuration;

        if (
            currentTimestamp > membershipStartTime + ((yearsCovered) * 365 days) ||
            currentTimestamp > membershipStartTime + membershipDuration
        ) {
            revert TakasureErrors.TakasurePool__InvalidDate();
        }

        uint256 contributionBeforeFee = reserve.members[msg.sender].contribution;
        uint256 feeAmount = (contributionBeforeFee * reserve.serviceFee) / 100;
        uint256 contributionAfterFee = contributionBeforeFee - feeAmount;

        // Update the values
        ++reserve.members[msg.sender].yearsCovered;
        reserve.members[msg.sender].totalContributions += contributionBeforeFee;
        reserve.members[msg.sender].totalServiceFee += feeAmount;

        // And we pay the contribution
        _memberPaymentFlow(
            contributionBeforeFee,
            feeAmount,
            contributionAfterFee,
            msg.sender,
            true
        );

        emit TakasureEvents.OnRecurringPayment(
            msg.sender,
            reserve.members[msg.sender].memberId,
            reserve.members[msg.sender].yearsCovered,
            reserve.members[msg.sender].totalContributions,
            reserve.members[msg.sender].totalServiceFee
        );
    }

    function setNewServiceFee(uint8 newServiceFee) external onlyRole(TAKADAO_OPERATOR) {
        if (newServiceFee > 35) {
            revert TakasureErrors.TakasurePool__WrongServiceFee();
        }
        reserve.serviceFee = newServiceFee;

        emit TakasureEvents.OnServiceFeeChanged(newServiceFee);
    }

    function setNewMinimumThreshold(uint256 newMinimumThreshold) external onlyRole(DAO_MULTISIG) {
        minimumThreshold = newMinimumThreshold;

        emit TakasureEvents.OnNewMinimumThreshold(newMinimumThreshold);
    }

    function setMaximumThreshold(uint256 newMaximumThreshold) external onlyRole(DAO_MULTISIG) {
        maximumThreshold = newMaximumThreshold;

        emit TakasureEvents.OnNewMaximumThreshold(newMaximumThreshold);
    }

    function setNewContributionToken(
        address newContributionToken
    ) external onlyRole(DAO_MULTISIG) notZeroAddress(newContributionToken) {
        contributionToken = IERC20(newContributionToken);
    }

    function setNewFeeClaimAddress(
        address newFeeClaimAddress
    ) external onlyRole(TAKADAO_OPERATOR) notZeroAddress(newFeeClaimAddress) {
        feeClaimAddress = newFeeClaimAddress;
    }

    function setNewBenefitMultiplierConsumer(
        address newBenefitMultiplierConsumer
    )
        external
        onlyRole(DAO_MULTISIG)
        onlyRole(TAKADAO_OPERATOR)
        notZeroAddress(newBenefitMultiplierConsumer)
    {
        address oldBenefitMultiplierConsumer = address(bmConsumer);
        bmConsumer = IBenefitMultiplierConsumer(newBenefitMultiplierConsumer);

        emit TakasureEvents.OnBenefitMultiplierConsumerChanged(
            newBenefitMultiplierConsumer,
            oldBenefitMultiplierConsumer
        );
    }

    function setAllowCustomDuration(bool _allowCustomDuration) external onlyRole(DAO_MULTISIG) {
        allowCustomDuration = _allowCustomDuration;
    }

    function setNewPauseGuardian(address newPauseGuardian) external onlyRole(PAUSE_GUARDIAN) {
        _grantRole(PAUSE_GUARDIAN, newPauseGuardian);
        _revokeRole(PAUSE_GUARDIAN, msg.sender);
    }

    function getReserveValues()
        external
        view
        returns (
            uint256 initialReserveRatio_,
            uint256 dynamicReserveRatio_,
            uint256 benefitMultiplierAdjuster_,
            uint256 totalContributions_,
            uint256 totalClaimReserve_,
            uint256 totalFundReserve_,
            uint256 proFormaFundReserve_,
            uint256 proFormaClaimReserve_,
            uint256 lossRatio_,
            uint8 serviceFee_,
            uint8 bmaFundReserveShare_,
            bool isOptimizerEnabled_
        )
    {
        initialReserveRatio_ = INITIAL_RESERVE_RATIO;
        dynamicReserveRatio_ = reserve.dynamicReserveRatio;
        benefitMultiplierAdjuster_ = reserve.benefitMultiplierAdjuster;
        totalContributions_ = reserve.totalContributions;
        totalClaimReserve_ = reserve.totalClaimReserve;
        totalFundReserve_ = reserve.totalFundReserve;
        proFormaFundReserve_ = reserve.proFormaFundReserve;
        proFormaClaimReserve_ = reserve.proFormaClaimReserve;
        lossRatio_ = reserve.lossRatio;
        serviceFee_ = reserve.serviceFee;
        bmaFundReserveShare_ = reserve.bmaFundReserveShare;
        isOptimizerEnabled_ = reserve.isOptimizerEnabled;
    }

    function getMemberKYCStatus(address member) external view returns (bool isKYCVerified_) {
        isKYCVerified_ = reserve.members[member].isKYCVerified;
    }

    function getMemberFromId(uint256 memberId) external view returns (Member memory) {
        return idToMember[memberId];
    }

    function getMemberFromAddress(address member) external view returns (Member memory) {
        return reserve.members[member];
    }

    function getDaoTokenAddress() external view returns (address) {
        return address(daoToken);
    }

    function getContributionTokenAddress() external view returns (address contributionToken_) {
        contributionToken_ = address(contributionToken);
    }

    /**
     * @notice Get the cash flow for the last 12 months. From the time is called
     * @return cash_ the cash flow for the last 12 months
     */
    function getCashLast12Months() external view returns (uint256 cash_) {
        (uint16 monthFromCall, uint8 dayFromCall) = _monthAndDayFromCall();
        cash_ = _cashLast12Months(monthFromCall, dayFromCall);
    }

    function _getBenefitMultiplier(address _member) internal returns (uint256 benefitMultiplier_) {
        string[] memory args = new string[](1);
        args[0] = Strings.toHexString(uint256(uint160(_member)), 20);
        bmConsumer.sendRequest(args);
        benefitMultiplier_ = bmConsumer.convertResponseToUint();
        // TODO: Here we need a revert if the BM is 0, skip for now for testing purposes
    }

    function _calculateAmountAndFees(
        uint256 _contributionBeforeFee
    )
        internal
        view
        returns (
            uint256 normalizedContributionBeforeFee_,
            uint256 feeAmount_,
            uint256 contributionAfterFee_
        )
    {
        // Then we pay the contribution
        // The minimum we can receive is 0,01 USDC, here we round it. This to prevent rounding errors
        // i.e. contributionAmount = (25.123456 / 1e4) * 1e4 = 25.12USDC
        normalizedContributionBeforeFee_ =
            (_contributionBeforeFee / DECIMAL_REQUIREMENT_PRECISION_USDC) *
            DECIMAL_REQUIREMENT_PRECISION_USDC;
        feeAmount_ = (normalizedContributionBeforeFee_ * reserve.serviceFee) / 100;
        contributionAfterFee_ = normalizedContributionBeforeFee_ - feeAmount_;
    }

    function _createNewMember(
        uint256 _benefitMultiplier,
        uint256 _contributionBeforeFee,
        uint256 _membershipDuration,
        uint256 _feeAmount,
        bool _isKYCVerified,
        address _memberWallet,
        MemberState _memberState
    ) internal {
        ++memberIdCounter;
        uint256 currentTimestamp = block.timestamp;
        uint256 userMembershipDuration;

        if (allowCustomDuration) {
            userMembershipDuration = _membershipDuration;
        } else {
            userMembershipDuration = DEFAULT_MEMBERSHIP_DURATION;
        }

        uint256 contributionAfterFee = _contributionBeforeFee - _feeAmount;

        Member memory newMember = Member({
            memberId: memberIdCounter,
            benefitMultiplier: _benefitMultiplier,
            membershipDuration: userMembershipDuration,
            yearsCovered: 1,
            membershipStartTime: currentTimestamp,
            contribution: _contributionBeforeFee,
            claimAddAmount: (contributionAfterFee * (100 - reserve.dynamicReserveRatio)) / 100,
            totalContributions: _contributionBeforeFee,
            totalServiceFee: _feeAmount,
            creditTokensBalance: 0,
            wallet: _memberWallet,
            memberState: _memberState,
            memberSurplus: 0, // Todo
            isKYCVerified: _isKYCVerified,
            isRefunded: false,
            lastEcrTime: 0,
            lastEcr: 0,
            lastUcr: 0
        });

        // Add the member to the corresponding mappings
        reserve.members[_memberWallet] = newMember;
        idToMember[memberIdCounter] = newMember;

        emit TakasureEvents.OnMemberCreated(
            memberIdCounter,
            _memberWallet,
            _benefitMultiplier,
            _contributionBeforeFee,
            _feeAmount,
            userMembershipDuration,
            currentTimestamp
        );
    }

    function _updateMember(
        uint256 _benefitMultiplier,
        uint256 _contributionBeforeFee,
        uint256 _membershipDuration,
        uint256 _feeAmount,
        address _memberWallet,
        MemberState _memberState,
        bool _isKYCVerified,
        bool _isRefunded
    ) internal {
        uint256 currentTimestamp = block.timestamp;
        uint256 userMembershipDuration;
        uint256 contributionAfterFee = _contributionBeforeFee - _feeAmount;

        if (allowCustomDuration) {
            userMembershipDuration = _membershipDuration;
        } else {
            userMembershipDuration = DEFAULT_MEMBERSHIP_DURATION;
        }

        reserve.members[_memberWallet].benefitMultiplier = _benefitMultiplier;
        reserve.members[_memberWallet].membershipDuration = userMembershipDuration;
        reserve.members[_memberWallet].membershipStartTime = currentTimestamp;
        reserve.members[_memberWallet].contribution = _contributionBeforeFee;
        reserve.members[_memberWallet].claimAddAmount =
            (contributionAfterFee * (100 - reserve.dynamicReserveRatio)) /
            100;
        reserve.members[_memberWallet].totalServiceFee = _feeAmount;
        reserve.members[_memberWallet].memberState = _memberState;
        reserve.members[_memberWallet].isKYCVerified = _isKYCVerified;
        reserve.members[_memberWallet].isRefunded = _isRefunded;

        emit TakasureEvents.OnMemberUpdated(
            reserve.members[_memberWallet].memberId,
            _memberWallet,
            _benefitMultiplier,
            _contributionBeforeFee,
            _feeAmount,
            userMembershipDuration,
            currentTimestamp
        );
    }

    /**
     * @notice This function will update all the variables needed when a member pays the contribution
     * @param _payContribution true -> the contribution will be paid and the credit tokens will be minted
     *                                      false -> no need to pay the contribution as it is already payed
     */
    function _memberPaymentFlow(
        uint256 _contributionBeforeFee,
        uint256 _contributionAfterFee,
        uint256 _feeAmount,
        address _memberWallet,
        bool _payContribution
    ) internal {
        _updateProFormas(_contributionAfterFee, _contributionBeforeFee);
        _updateReserves(_contributionBeforeFee, _contributionAfterFee);
        _updateCashMappings(_contributionAfterFee);
        uint256 cashLast12Months = _cashLast12Months(monthReference, dayReference);
        _updateDRR(cashLast12Months);
        _updateBMA(cashLast12Months);
        _mintDaoTokens(_contributionBeforeFee, _memberWallet);
        _memberSurplus();
        if (_payContribution) {
            _transferAmounts(_contributionAfterFee, _feeAmount, _memberWallet);
        }
    }

    function _updateProFormas(
        uint256 _contributionAfterFee,
        uint256 _contributionBeforeFee
    ) internal {
        // Scope to avoid stack too deep error. This scope update both pro formas
        uint256 updatedProFormaFundReserve = ReserveMathLib._updateProFormaFundReserve(
            reserve.proFormaFundReserve,
            _contributionAfterFee,
            INITIAL_RESERVE_RATIO
        );

        uint256 updatedProFormaClaimReserve = ReserveMathLib._updateProFormaClaimReserve(
            reserve.proFormaClaimReserve,
            _contributionBeforeFee,
            reserve.serviceFee,
            INITIAL_RESERVE_RATIO
        );

        reserve.proFormaFundReserve = updatedProFormaFundReserve;
        reserve.proFormaClaimReserve = updatedProFormaClaimReserve;

        emit TakasureEvents.OnNewProFormaValues(
            updatedProFormaFundReserve,
            updatedProFormaClaimReserve
        );
    }

    function _updateReserves(
        uint256 _contributionBeforeFee,
        uint256 _contributionAfterFee
    ) internal {
        uint256 toFundReserve = (_contributionAfterFee * reserve.dynamicReserveRatio) / 100;
        uint256 toClaimReserve = _contributionAfterFee - toFundReserve;

        reserve.totalFundReserve += toFundReserve;
        reserve.totalContributions += _contributionBeforeFee;
        reserve.totalClaimReserve += toClaimReserve;

        emit TakasureEvents.OnNewReserveValues(
            reserve.totalContributions,
            reserve.totalClaimReserve,
            reserve.totalFundReserve
        );
    }

    function _updateCashMappings(uint256 _contributionAfterFee) internal {
        uint256 currentTimestamp = block.timestamp;

        if (dayDepositTimestamp == 0 && monthDepositTimestamp == 0) {
            // If the depositTimestamp is 0 it means it is the first deposit
            // Set the initial values for future calculations and reference
            dayDepositTimestamp = currentTimestamp;
            monthDepositTimestamp = currentTimestamp;
            monthToCashFlow[monthReference] = _contributionAfterFee;
            dayToCashFlow[monthReference][dayReference] = _contributionAfterFee;
        } else {
            // Check how many days and months have passed since the last deposit
            uint256 daysPassed = ReserveMathLib._calculateDaysPassed(
                currentTimestamp,
                dayDepositTimestamp
            );
            uint256 monthsPassed = ReserveMathLib._calculateMonthsPassed(
                currentTimestamp,
                monthDepositTimestamp
            );

            if (monthsPassed == 0) {
                // If no months have passed, update the mapping for the current month
                monthToCashFlow[monthReference] += _contributionAfterFee;
                if (daysPassed == 0) {
                    // If no days have passed, update the mapping for the current day
                    dayToCashFlow[monthReference][dayReference] += _contributionAfterFee;
                } else {
                    // If it is a new day, update the day deposit timestamp and the new day reference
                    dayDepositTimestamp += daysPassed * DAY;
                    dayReference += uint8(daysPassed);

                    // Update the mapping for the new day
                    dayToCashFlow[monthReference][dayReference] = _contributionAfterFee;
                }
            } else {
                // If it is a new month, update the month deposit timestamp and the day deposit timestamp
                // both should be the same as it is a new month
                monthDepositTimestamp += monthsPassed * MONTH;
                dayDepositTimestamp = monthDepositTimestamp;
                // Update the month reference to the corresponding month
                monthReference += uint16(monthsPassed);
                // Calculate the day reference for the new month, we need to recalculate the days passed
                // with the new day deposit timestamp
                daysPassed = ReserveMathLib._calculateDaysPassed(
                    currentTimestamp,
                    dayDepositTimestamp
                );
                // The new day reference is the days passed + initial day. Initial day refers
                // to the first day of the month
                uint8 initialDay = 1;
                dayReference = uint8(daysPassed) + initialDay;

                // Update the mappings for the new month and day
                monthToCashFlow[monthReference] = _contributionAfterFee;
                dayToCashFlow[monthReference][dayReference] = _contributionAfterFee;
            }
        }
    }

    function _cashLast12Months(
        uint16 _currentMonth,
        uint8 _currentDay
    ) internal view returns (uint256 cashLast12Months_) {
        uint256 cash = 0;

        // Then make the iterations, according the month and day this function is called
        if (_currentMonth < 13) {
            // Less than a complete year, iterate through every month passed
            // Return everything stored in the mappings until now
            for (uint8 i = 1; i <= _currentMonth; ) {
                cash += monthToCashFlow[i];

                unchecked {
                    ++i;
                }
            }
        } else {
            // More than a complete year has passed, iterate the last 11 completed months
            // This happens since month 13
            uint16 monthBackCounter;
            uint16 monthsInYear = 12;

            for (uint8 i; i < monthsInYear; ) {
                monthBackCounter = _currentMonth - i;
                cash += monthToCashFlow[monthBackCounter];

                unchecked {
                    ++i;
                }
            }

            // Iterate an extra month to complete the days that are left from the current month
            uint16 extraMonthToCheck = _currentMonth - monthsInYear;
            uint8 dayBackCounter = 30;
            uint8 extraDaysToCheck = dayBackCounter - _currentDay;

            for (uint8 i; i < extraDaysToCheck; ) {
                cash += dayToCashFlow[extraMonthToCheck][dayBackCounter];

                unchecked {
                    ++i;
                    --dayBackCounter;
                }
            }
        }

        cashLast12Months_ = cash;
    }

    function _monthAndDayFromCall()
        internal
        view
        returns (uint16 currentMonth_, uint8 currentDay_)
    {
        uint256 currentTimestamp = block.timestamp;
        uint256 lastDayDepositTimestamp = dayDepositTimestamp;
        uint256 lastMonthDepositTimestamp = monthDepositTimestamp;

        // Calculate how many days and months have passed since the last deposit and the current timestamp
        uint256 daysPassed = ReserveMathLib._calculateDaysPassed(
            currentTimestamp,
            lastDayDepositTimestamp
        );
        uint256 monthsPassed = ReserveMathLib._calculateMonthsPassed(
            currentTimestamp,
            lastMonthDepositTimestamp
        );

        if (monthsPassed == 0) {
            // If  no months have passed, current month is the reference
            currentMonth_ = monthReference;
            if (daysPassed == 0) {
                // If no days have passed, current day is the reference
                currentDay_ = dayReference;
            } else {
                // If you are in a new day, calculate the days passed
                currentDay_ = uint8(daysPassed) + dayReference;
            }
        } else {
            // If you are in a new month, calculate the months passed
            currentMonth_ = uint16(monthsPassed) + monthReference;
            // Calculate the timestamp when this new month started
            uint256 timestampThisMonthStarted = lastMonthDepositTimestamp + (monthsPassed * MONTH);
            // And calculate the days passed in this new month using the new month timestamp
            daysPassed = ReserveMathLib._calculateDaysPassed(
                currentTimestamp,
                timestampThisMonthStarted
            );
            // The current day is the days passed in this new month
            uint8 initialDay = 1;
            currentDay_ = uint8(daysPassed) + initialDay;
        }
    }

    function _updateDRR(uint256 _cash) internal {
        uint256 updatedDynamicReserveRatio = ReserveMathLib._calculateDynamicReserveRatio(
            INITIAL_RESERVE_RATIO,
            reserve.proFormaFundReserve,
            reserve.totalFundReserve,
            _cash
        );

        reserve.dynamicReserveRatio = updatedDynamicReserveRatio;

        emit TakasureEvents.OnNewDynamicReserveRatio(updatedDynamicReserveRatio);
    }

    function _updateBMA(uint256 _cash) internal {
        uint256 bmaInflowAssumption = ReserveMathLib._calculateBmaInflowAssumption(
            _cash,
            reserve.serviceFee,
            INITIAL_RESERVE_RATIO
        );

        uint256 updatedBMA = ReserveMathLib._calculateBmaCashFlowMethod(
            reserve.totalClaimReserve,
            reserve.totalFundReserve,
            reserve.bmaFundReserveShare,
            reserve.proFormaClaimReserve,
            bmaInflowAssumption
        );

        reserve.benefitMultiplierAdjuster = updatedBMA;

        emit TakasureEvents.OnNewBenefitMultiplierAdjuster(updatedBMA);
    }

    function _transferAmounts(
        uint256 _contributionAfterFee,
        uint256 _feeAmount,
        address _memberWallet
    ) internal {
        bool success;

        // Transfer the contribution to the pool
        success = contributionToken.transferFrom(
            _memberWallet,
            address(this),
            _contributionAfterFee
        );
        if (!success) {
            revert TakasureErrors.TakasurePool__ContributionTransferFailed();
        }

        // Transfer the service fee to the fee claim address
        success = contributionToken.transferFrom(_memberWallet, feeClaimAddress, _feeAmount);
        if (!success) {
            revert TakasureErrors.TakasurePool__FeeTransferFailed();
        }
    }

    function _mintDaoTokens(uint256 _contributionBeforeFee, address _memberWallet) internal {
        // Mint needed DAO Tokens
        uint256 mintAmount = _contributionBeforeFee * DECIMALS_PRECISION; // 6 decimals to 18 decimals
        reserve.members[_memberWallet].creditTokensBalance = mintAmount;

        bool success = daoToken.mint(address(this), mintAmount);
        if (!success) {
            revert TakasureErrors.TakasurePool__MintFailed();
        }
    }

    function _pause() internal override whenNotPaused onlyRole(PAUSE_GUARDIAN) {
        super._pause();
    }

    function _unpause() internal override whenPaused onlyRole(PAUSE_GUARDIAN) {
        super._unpause();
    }

    /// @notice Calculate the total earned and unearned contribution reserves for all active members
    // Todo: This will need another approach to avoid DoS, for now it is mainly to be able to test the algorithm
    function _totalECResAndCResUnboundedForLoop()
        internal
        returns (uint256 totalECRes_, uint256 totalUCRes_)
    {
        for (uint256 i = 1; i <= memberIdCounter; ) {
            Member storage memberToCheck = idToMember[i];
            if (memberToCheck.memberState == MemberState.Active) {
                (uint256 memberEcr, uint256 memberUcr) = ReserveMathLib._calculateEcrAndUcrByMember(
                    memberToCheck
                );

                totalECRes_ += memberEcr;
                totalUCRes_ += memberUcr;
            }

            unchecked {
                ++i;
            }
        }
    }

    function _calculateSurplus() internal returns (uint256 surplus_) {
        int256 possibleSurplus;

        (uint256 totalECRes, uint256 totalUCRes) = _totalECResAndCResUnboundedForLoop();
        uint256 UCRisk;

        if (totalUCRes * reserve.riskMultiplier > 0) {
            UCRisk = totalUCRes * reserve.riskMultiplier;
        }

        // surplus = max(0, ECRes - max(0, UCRisk - UCRes -  RPOOL))

        int256 unearned = int256(UCRisk) - int256(totalUCRes) - int256(RPOOL);

        if (unearned < 0) {
            unearned = 0;
        }

        possibleSurplus = int256(totalECRes) - unearned;

        if (possibleSurplus < 0) {
            surplus_ = 0;
        } else {
            surplus_ = uint256(possibleSurplus);
        }

        reserve.surplus = surplus_;

        emit TakasureEvents.OnFundSurplusUpdated(surplus_);
    }

    function _memberSurplus() internal {
        uint256 totalSurplus = _calculateSurplus();
        uint256 userCreditTokensBalance = reserve.members[msg.sender].creditTokensBalance;
        uint256 totalCreditTokens = daoToken.balanceOf(address(this));
        uint256 userSurplus = (totalSurplus * userCreditTokensBalance) / totalCreditTokens;
        reserve.members[msg.sender].memberSurplus = userSurplus;
        emit TakasureEvents.OnMemberSurplusUpdated(
            reserve.members[msg.sender].memberId,
            userSurplus
        );
    }

    ///@dev required by the OZ UUPS module
    function _authorizeUpgrade(
        address newImplementation
    ) internal override onlyRole(DAO_MULTISIG) {}
}<|MERGE_RESOLUTION|>--- conflicted
+++ resolved
@@ -121,11 +121,8 @@
         reserve.benefitMultiplierAdjuster = 100; // 100% Default
         reserve.serviceFee = 22; // 22% of the contribution amount. Default
         reserve.bmaFundReserveShare = 70; // 70% Default
-<<<<<<< HEAD
         reserve.riskMultiplier = 2; // 2% Default
-=======
         reserve.isOptimizerEnabled = true; // Default
->>>>>>> 854ea645
 
         emit TakasureEvents.OnInitialReserveValues(
             INITIAL_RESERVE_RATIO,
