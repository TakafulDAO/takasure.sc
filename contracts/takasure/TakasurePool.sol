--- conflicted
+++ resolved
@@ -473,7 +473,14 @@
         _revokeRole(PAUSE_GUARDIAN, msg.sender);
     }
 
-<<<<<<< HEAD
+    function pause() external onlyRole(PAUSE_GUARDIAN) {
+        _pause();
+    }
+
+    function unpause() external onlyRole(PAUSE_GUARDIAN) {
+        _unpause();
+    }
+
     function getCurrentDRR() external view returns (uint256 dynamicReserveRatio_) {
         dynamicReserveRatio_ = reserve.dynamicReserveRatio;
     }
@@ -483,17 +490,6 @@
     }
 
     function getCurrentReservesBalances()
-=======
-    function pause() external onlyRole(PAUSE_GUARDIAN) {
-        _pause();
-    }
-
-    function unpause() external onlyRole(PAUSE_GUARDIAN) {
-        _unpause();
-    }
-
-    function getReserveValues()
->>>>>>> dde016f6
         external
         view
         returns (
