//SPDX-License-Identifier: GPL-3.0

/**
 * @title TakasurePool
 * @author Maikel Ordaz
 * @dev Users communicate with this module to become members of the DAO. It contains member management
 *      functionality such as modifying or canceling the policy, updates BM and BMA, remove non active
 *      members, calculate surplus
 * @dev Upgradeable contract with UUPS pattern
 */
import {IERC20} from "@openzeppelin/contracts/token/ERC20/IERC20.sol";
import {IBenefitMultiplierConsumer} from "contracts/interfaces/IBenefitMultiplierConsumer.sol";

import {UUPSUpgradeable, Initializable} from "@openzeppelin/contracts-upgradeable/proxy/utils/UUPSUpgradeable.sol";
import {AccessControlUpgradeable} from "@openzeppelin/contracts-upgradeable/access/AccessControlUpgradeable.sol";
import {PausableUpgradeable} from "@openzeppelin/contracts-upgradeable/utils/PausableUpgradeable.sol";
import {ReentrancyGuardTransientUpgradeable} from "@openzeppelin/contracts-upgradeable/utils/ReentrancyGuardTransientUpgradeable.sol";
import {TSToken} from "contracts/token/TSToken.sol";

import {Reserve, Member, MemberState} from "contracts/types/TakasureTypes.sol";
import {ReserveMathLib} from "contracts/libraries/ReserveMathLib.sol";
import {TakasureEvents} from "contracts/libraries/TakasureEvents.sol";
import {TakasureErrors} from "contracts/libraries/TakasureErrors.sol";
import {Strings} from "@openzeppelin/contracts/utils/Strings.sol";

pragma solidity 0.8.25;

contract TakasurePool is
    Initializable,
    UUPSUpgradeable,
    AccessControlUpgradeable,
    PausableUpgradeable,
    ReentrancyGuardTransientUpgradeable
{
    IERC20 private contributionToken;
    TSToken private daoToken;
    IBenefitMultiplierConsumer private bmConsumer;

    Reserve private reserve;

    bytes32 public constant TAKADAO_OPERATOR = keccak256("TAKADAO_OPERATOR");
    bytes32 public constant DAO_MULTISIG = keccak256("DAO_MULTISIG");
    bytes32 public constant KYC_PROVIDER = keccak256("KYC_PROVIDER");
    bytes32 public constant PAUSE_GUARDIAN = keccak256("PAUSE_GUARDIAN");

    uint256 private constant DECIMALS_PRECISION = 1e12;
    uint256 private constant DECIMAL_REQUIREMENT_PRECISION_USDC = 1e4; // 4 decimals to receive at minimum 0.01 USDC
    uint256 private constant DEFAULT_MEMBERSHIP_DURATION = 5 * (365 days); // 5 year
    uint256 private constant MONTH = 30 days; // Todo: manage a better way for 365 days and leap years maybe?
    uint256 private constant DAY = 1 days;
    uint256 public constant INITIAL_RESERVE_RATIO = 40; // 40% Default

    bool public allowCustomDuration; // while false, the membership duration is fixed to 5 years

    uint256 private dayDepositTimestamp; // 0 at begining, then never is zero again
    uint256 private monthDepositTimestamp; // 0 at begining, then never is zero again
    uint16 private monthReference; // Will count the month. For gas issues will grow undefinitely
    uint8 private dayReference; // Will count the day of the month from 1 -> 30, then resets to 1

    uint256 public minimumThreshold;
    uint256 public maximumThreshold;
    uint256 public memberIdCounter;
    address public feeClaimAddress;

    uint256 RPOOL; // todo: define this value

    mapping(uint256 memberIdCounter => Member) private idToMember;

    mapping(uint16 month => uint256 montCashFlow) private monthToCashFlow;
    mapping(uint16 month => mapping(uint8 day => uint256 dayCashFlow)) private dayToCashFlow; // ? Maybe better block.timestamp => dailyDeposits for this one?

    modifier notZeroAddress(address _address) {
        if (_address == address(0)) {
            revert TakasureErrors.TakasurePool__ZeroAddress();
        }
        _;
    }

    /// @custom:oz-upgrades-unsafe-allow constructor
    constructor() {
        _disableInitializers();
    }

    /**
     * @param _contributionToken default USDC
     * @param _feeClaimAddress address allowed to claim the service fee
     * @param _daoOperator address allowed to manage the DAO
     * @dev it reverts if any of the addresses is zero
     */
    function initialize(
        address _contributionToken,
        address _feeClaimAddress,
        address _daoOperator,
        address _takadaoOperator,
        address _kycProvider,
        address _pauseGuardian,
        address _tokenAdmin,
        string memory _tokenName,
        string memory _tokenSymbol
    ) external initializer {
        __UUPSUpgradeable_init();
        __AccessControl_init();
        __ReentrancyGuardTransient_init();
        __Pausable_init();
        _grantRole(DEFAULT_ADMIN_ROLE, _daoOperator);
        _grantRole(TAKADAO_OPERATOR, _takadaoOperator);
        _grantRole(DAO_MULTISIG, _daoOperator);
        _grantRole(KYC_PROVIDER, _kycProvider);
        _grantRole(PAUSE_GUARDIAN, _pauseGuardian);

        contributionToken = IERC20(_contributionToken);
        daoToken = new TSToken(_tokenAdmin, _tokenName, _tokenSymbol);
        feeClaimAddress = _feeClaimAddress;

        monthReference = 1;
        dayReference = 1;
        minimumThreshold = 25e6; // 25 USDC // 6 decimals
        maximumThreshold = 250e6; // 250 USDC // 6 decimals

        reserve.dynamicReserveRatio = INITIAL_RESERVE_RATIO; // Default
        reserve.benefitMultiplierAdjuster = 100; // 100% Default
        reserve.serviceFee = 22; // 22% of the contribution amount. Default
        reserve.bmaFundReserveShare = 70; // 70% Default
        reserve.riskMultiplier = 2; // 2% Default
        reserve.isOptimizerEnabled = true; // Default

        emit TakasureEvents.OnInitialReserveValues(
            INITIAL_RESERVE_RATIO,
            reserve.dynamicReserveRatio,
            reserve.benefitMultiplierAdjuster,
            reserve.serviceFee,
            reserve.bmaFundReserveShare,
            reserve.isOptimizerEnabled,
            address(contributionToken),
            address(daoToken)
        );
    }

    /**
     * @notice Allow new members to join the pool. If the member is not KYCed, it will be created as inactive
     *         until the KYC is verified.If the member is already KYCed, the contribution will be paid and the
     *         member will be active.
     * @param contributionBeforeFee in six decimals
     * @param membershipDuration default 5 years
     * @dev it reverts if the contribution is less than the minimum threshold defaultes to `minimumThreshold`
     * @dev it reverts if the member is already active
     * @dev the contribution amount will be round down so the last four decimals will be zero. This means
     *      that the minimum contribution amount is 0.01 USDC
     * @dev the contribution amount will be round down so the last four decimals will be zero
     */
<<<<<<< HEAD
    function joinPool(
        uint256 contributionBeforeFee,
        uint256 membershipDuration
    ) external nonReentrant {
        // Todo: Check the user benefit multiplier against the oracle.
=======
    function joinPool(uint256 contributionBeforeFee, uint256 membershipDuration) external {
>>>>>>> c5215cf5
        if (reserve.members[msg.sender].memberState == MemberState.Active) {
            revert TakasureErrors.TakasurePool__MemberAlreadyExists();
        }
        if (contributionBeforeFee < minimumThreshold || contributionBeforeFee > maximumThreshold) {
            revert TakasureErrors.TakasurePool__ContributionOutOfRange();
        }

        // Todo: re-calculate DAO Surplus.

        bool isKYCVerified = reserve.members[msg.sender].isKYCVerified;
        bool isRefunded = reserve.members[msg.sender].isRefunded;

        // Fetch the BM from the oracle
        uint256 benefitMultiplier = _getBenefitMultiplierFromOracle(msg.sender);

        (
            uint256 normalizedContributionBeforeFee,
            uint256 feeAmount,
            uint256 contributionAfterFee
        ) = _calculateAmountAndFees(contributionBeforeFee);

        if (isKYCVerified) {
            // Flow 1 KYC -> Join
            // It means the user is already in the system, we just need to update the values
            _updateMember({
                _benefitMultiplier: benefitMultiplier, // Will be fetched from off-chain oracle
                _contributionBeforeFee: normalizedContributionBeforeFee, // From the input
                _membershipDuration: membershipDuration, // From the input
                _feeAmount: feeAmount, // Calculated
                _memberWallet: msg.sender, // The member wallet
                _memberState: MemberState.Active, // Active state as it is already KYCed and paid the contribution
                _isKYCVerified: isKYCVerified, // The current state, does not change here
                _isRefunded: false // Reset to false as the user repays the contribution
            });

            // And we pay the contribution
            _memberPaymentFlow(
                normalizedContributionBeforeFee,
                contributionAfterFee,
                feeAmount,
                msg.sender,
                true
            );

            emit TakasureEvents.OnMemberJoined(reserve.members[msg.sender].memberId, msg.sender);
        } else {
            if (!isRefunded) {
                // Flow 2 Join -> KYC
                // If is not KYC verified, and not refunded, it is a completele new member, we create it
                _createNewMember({
                    _benefitMultiplier: benefitMultiplier, // Fetch from oracle
                    _contributionBeforeFee: normalizedContributionBeforeFee, // From the input
                    _membershipDuration: membershipDuration, // From the input
                    _feeAmount: feeAmount, // Calculated
                    _isKYCVerified: isKYCVerified, // The current state, in this case false
                    _memberWallet: msg.sender, // The member wallet
                    _memberState: MemberState.Inactive // Set to inactive until the KYC is verified
                });
            } else {
                // Flow 3 Refund -> Join
                // If is not KYC verified, but refunded, the member exist already, but was previously refunded
                _updateMember({
                    _benefitMultiplier: benefitMultiplier,
                    _contributionBeforeFee: normalizedContributionBeforeFee, // From the input
                    _membershipDuration: membershipDuration, // From the input
                    _feeAmount: feeAmount, // Calculated
                    _memberWallet: msg.sender, // The member wallet
                    _memberState: MemberState.Inactive, // Set to inactive until the KYC is verified
                    _isKYCVerified: isKYCVerified, // The current state, in this case false
                    _isRefunded: false // Reset to false as the user repays the contribution
                });
            }

            // The member will pay the contribution, but will remain inactive until the KYC is verified
            // This means the proformas wont be updated, the amounts wont be added to the reserves,
            // the cash flow mappings wont change, the DRR and BMA wont be updated, the tokens wont be minted
            _transferAmounts(contributionAfterFee, feeAmount, msg.sender);
        }
    }

    /**
     * @notice Set the KYC status of a member. If the member does not exist, it will be created as inactive
     *         until the contribution is paid with joinPool. If the member has already joined the pool, then
     *         the contribution will be paid and the member will be active.
     * @param memberWallet address of the member
     * @dev It reverts if the member is the zero address
     * @dev It reverts if the member is already KYCed
     */
    function setKYCStatus(address memberWallet) external onlyRole(KYC_PROVIDER) {
        if (memberWallet == address(0)) {
            revert TakasureErrors.TakasurePool__ZeroAddress();
        }
        if (reserve.members[memberWallet].isKYCVerified) {
            revert TakasureErrors.TakasurePool__MemberAlreadyKYCed();
        }

        bool isRefunded = reserve.members[memberWallet].isRefunded;

        // Fetch the BM from the oracle
        uint256 benefitMultiplier = _getBenefitMultiplierFromOracle(memberWallet);

        if (reserve.members[memberWallet].wallet == address(0)) {
            // Flow 1 KYC -> Join
            // This means the user does not exist yet
            _createNewMember({
                _benefitMultiplier: benefitMultiplier,
                _contributionBeforeFee: 0, // We dont know it yet
                _membershipDuration: 0, // We dont know it yet
                _feeAmount: 0, // We dont know it yet
                _isKYCVerified: true, // Set to true with this call
                _memberWallet: memberWallet, // The member wallet
                _memberState: MemberState.Inactive // Set to inactive until the contribution is paid
            });
        } else {
            if (!isRefunded) {
                // Flow 2 Join -> KYC
                // This means the user exists and payed contribution but is not KYCed yet, we update the values
                (
                    uint256 normalizedContributionBeforeFee,
                    uint256 feeAmount,
                    uint256 contributionAfterFee
                ) = _calculateAmountAndFees(reserve.members[memberWallet].contribution);

                _updateMember({
                    _benefitMultiplier: benefitMultiplier, // We take the current value
                    _contributionBeforeFee: normalizedContributionBeforeFee, // We take the current value
                    _membershipDuration: reserve.members[memberWallet].membershipDuration, // We take the current value
                    _feeAmount: feeAmount, // Calculated
                    _memberWallet: memberWallet, // The member wallet
                    _memberState: MemberState.Active, // Active state as the user is already paid the contribution and KYCed
                    _isKYCVerified: true, // Set to true with this call
                    _isRefunded: false // Remains false as the user is not refunded
                });

                // Then the everyting needed will be updated, proformas, reserves, cash flow,
                // DRR, BMA, tokens minted, no need to transfer the amounts as they are already paid
                _memberPaymentFlow(
                    normalizedContributionBeforeFee,
                    contributionAfterFee,
                    feeAmount,
                    memberWallet,
                    false
                );

                emit TakasureEvents.OnMemberJoined(
                    reserve.members[memberWallet].memberId,
                    memberWallet
                );
            } else {
                // Flow 4 Refund -> KYC
                // This means the user exists, but was refunded, we reset the values
                _updateMember({
                    _benefitMultiplier: benefitMultiplier, // As the B, does not change, we can avoid re-fetching
                    _contributionBeforeFee: 0, // Reset until the user pays the contribution
                    _membershipDuration: 0, // Reset until the user pays the contribution
                    _feeAmount: 0, // Reset until the user pays the contribution
                    _memberWallet: memberWallet, // The member wallet
                    _memberState: MemberState.Inactive, // Set to inactive until the contribution is paid
                    _isKYCVerified: true, // Set to true with this call
                    _isRefunded: true // Remains true until the user pays the contribution
                });
            }
        }
        emit TakasureEvents.OnMemberKycVerified(
            reserve.members[memberWallet].memberId,
            memberWallet
        );
    }

    /**
     * @notice Refunds the user unable to do KYC
     */
    function refund() external {
        // The member should not be KYCed neither already refunded
        if (reserve.members[msg.sender].isKYCVerified == true) {
            revert TakasureErrors.TakasurePool__MemberAlreadyKYCed();
        }
        if (reserve.members[msg.sender].isRefunded == true) {
            revert TakasureErrors.TakasurePool__NothingToRefund();
        }
        uint256 currentTimestamp = block.timestamp;
        uint256 membershipStartTime = reserve.members[msg.sender].membershipStartTime;
        // The member can refund after 14 days of the payment
        uint256 limitTimestamp = membershipStartTime + (14 days);
        if (currentTimestamp < limitTimestamp) {
            revert TakasureErrors.TakasurePool__TooEarlytoRefund();
        }
        // No need to check if contribution amounnt is 0, as the member only is created with the contribution 0
        // when first KYC and then join the pool. So the previous check is enough

        // As there is only one contribution, is easy to calculte with the Member struct values
        uint256 contributionAmount = reserve.members[msg.sender].contribution;
        uint256 serviceFeeAmount = reserve.members[msg.sender].totalServiceFee;
        uint256 amountToRefund = contributionAmount - serviceFeeAmount;

        // Transfer the amount to refund
        bool success = contributionToken.transfer(msg.sender, amountToRefund);
        if (!success) {
            revert TakasureErrors.TakasurePool__RefundFailed();
        }

        // Update the member values
        reserve.members[msg.sender].isRefunded = true;

        // ? Question: Should we update the other values? Or leave it like they are for some sort of history?

        emit TakasureEvents.OnRefund(
            reserve.members[msg.sender].memberId,
            msg.sender,
            amountToRefund
        );
    }

    function recurringPayment() external {
        if (reserve.members[msg.sender].memberState != MemberState.Active) {
            revert TakasureErrors.TakasurePool__WrongMemberState();
        }
        uint256 currentTimestamp = block.timestamp;
        uint256 yearsCovered = reserve.members[msg.sender].yearsCovered;
        uint256 membershipStartTime = reserve.members[msg.sender].membershipStartTime;
        uint256 membershipDuration = reserve.members[msg.sender].membershipDuration;

        if (
            currentTimestamp > membershipStartTime + ((yearsCovered) * 365 days) ||
            currentTimestamp > membershipStartTime + membershipDuration
        ) {
            revert TakasureErrors.TakasurePool__InvalidDate();
        }

        uint256 contributionBeforeFee = reserve.members[msg.sender].contribution;
        uint256 feeAmount = (contributionBeforeFee * reserve.serviceFee) / 100;
        uint256 contributionAfterFee = contributionBeforeFee - feeAmount;

        // Update the values
        ++reserve.members[msg.sender].yearsCovered;
        reserve.members[msg.sender].totalContributions += contributionBeforeFee;
        reserve.members[msg.sender].totalServiceFee += feeAmount;

        // And we pay the contribution
        _memberPaymentFlow(
            contributionBeforeFee,
            feeAmount,
            contributionAfterFee,
            msg.sender,
            true
        );

        emit TakasureEvents.OnRecurringPayment(
            msg.sender,
            reserve.members[msg.sender].memberId,
            reserve.members[msg.sender].yearsCovered,
            reserve.members[msg.sender].totalContributions,
            reserve.members[msg.sender].totalServiceFee
        );
    }

    function setNewServiceFee(uint8 newServiceFee) external onlyRole(TAKADAO_OPERATOR) {
        if (newServiceFee > 35) {
            revert TakasureErrors.TakasurePool__WrongServiceFee();
        }
        reserve.serviceFee = newServiceFee;

        emit TakasureEvents.OnServiceFeeChanged(newServiceFee);
    }

    function setNewMinimumThreshold(uint256 newMinimumThreshold) external onlyRole(DAO_MULTISIG) {
        minimumThreshold = newMinimumThreshold;

        emit TakasureEvents.OnNewMinimumThreshold(newMinimumThreshold);
    }

    function setMaximumThreshold(uint256 newMaximumThreshold) external onlyRole(DAO_MULTISIG) {
        maximumThreshold = newMaximumThreshold;

        emit TakasureEvents.OnNewMaximumThreshold(newMaximumThreshold);
    }

    function setNewContributionToken(
        address newContributionToken
    ) external onlyRole(DAO_MULTISIG) notZeroAddress(newContributionToken) {
        contributionToken = IERC20(newContributionToken);
    }

    function setNewFeeClaimAddress(
        address newFeeClaimAddress
    ) external onlyRole(TAKADAO_OPERATOR) notZeroAddress(newFeeClaimAddress) {
        feeClaimAddress = newFeeClaimAddress;
    }

    function setNewBenefitMultiplierConsumer(
        address newBenefitMultiplierConsumer
    )
        external
        onlyRole(DAO_MULTISIG)
        onlyRole(TAKADAO_OPERATOR)
        notZeroAddress(newBenefitMultiplierConsumer)
    {
        address oldBenefitMultiplierConsumer = address(bmConsumer);
        bmConsumer = IBenefitMultiplierConsumer(newBenefitMultiplierConsumer);

        emit TakasureEvents.OnBenefitMultiplierConsumerChanged(
            newBenefitMultiplierConsumer,
            oldBenefitMultiplierConsumer
        );
    }

    function setAllowCustomDuration(bool _allowCustomDuration) external onlyRole(DAO_MULTISIG) {
        allowCustomDuration = _allowCustomDuration;
    }

    function setNewPauseGuardian(address newPauseGuardian) external onlyRole(PAUSE_GUARDIAN) {
        _grantRole(PAUSE_GUARDIAN, newPauseGuardian);
        _revokeRole(PAUSE_GUARDIAN, msg.sender);
    }

    function getReserveValues()
        external
        view
        returns (
            uint256 initialReserveRatio_,
            uint256 dynamicReserveRatio_,
            uint256 benefitMultiplierAdjuster_,
            uint256 totalContributions_,
            uint256 totalClaimReserve_,
            uint256 totalFundReserve_,
            uint256 proFormaFundReserve_,
            uint256 proFormaClaimReserve_,
            uint256 lossRatio_,
            uint8 serviceFee_,
            uint8 bmaFundReserveShare_,
            bool isOptimizerEnabled_
        )
    {
        initialReserveRatio_ = INITIAL_RESERVE_RATIO;
        dynamicReserveRatio_ = reserve.dynamicReserveRatio;
        benefitMultiplierAdjuster_ = reserve.benefitMultiplierAdjuster;
        totalContributions_ = reserve.totalContributions;
        totalClaimReserve_ = reserve.totalClaimReserve;
        totalFundReserve_ = reserve.totalFundReserve;
        proFormaFundReserve_ = reserve.proFormaFundReserve;
        proFormaClaimReserve_ = reserve.proFormaClaimReserve;
        lossRatio_ = reserve.lossRatio;
        serviceFee_ = reserve.serviceFee;
        bmaFundReserveShare_ = reserve.bmaFundReserveShare;
        isOptimizerEnabled_ = reserve.isOptimizerEnabled;
    }

    function getMemberKYCStatus(address member) external view returns (bool isKYCVerified_) {
        isKYCVerified_ = reserve.members[member].isKYCVerified;
    }

    function getMemberFromId(uint256 memberId) external view returns (Member memory) {
        return idToMember[memberId];
    }

    function getMemberFromAddress(address member) external view returns (Member memory) {
        return reserve.members[member];
    }

    function getDaoTokenAddress() external view returns (address) {
        return address(daoToken);
    }

    function getContributionTokenAddress() external view returns (address contributionToken_) {
        contributionToken_ = address(contributionToken);
    }

    /**
     * @notice Get the cash flow for the last 12 months. From the time is called
     * @return cash_ the cash flow for the last 12 months
     */
    function getCashLast12Months() external view returns (uint256 cash_) {
        (uint16 monthFromCall, uint8 dayFromCall) = _monthAndDayFromCall();
        cash_ = _cashLast12Months(monthFromCall, dayFromCall);
    }

    function _calculateAmountAndFees(
        uint256 _contributionBeforeFee
    )
        internal
        view
        returns (
            uint256 normalizedContributionBeforeFee_,
            uint256 feeAmount_,
            uint256 contributionAfterFee_
        )
    {
        // Then we pay the contribution
        // The minimum we can receive is 0,01 USDC, here we round it. This to prevent rounding errors
        // i.e. contributionAmount = (25.123456 / 1e4) * 1e4 = 25.12USDC
        normalizedContributionBeforeFee_ =
            (_contributionBeforeFee / DECIMAL_REQUIREMENT_PRECISION_USDC) *
            DECIMAL_REQUIREMENT_PRECISION_USDC;
        feeAmount_ = (normalizedContributionBeforeFee_ * reserve.serviceFee) / 100;
        contributionAfterFee_ = normalizedContributionBeforeFee_ - feeAmount_;
    }

    function _createNewMember(
        uint256 _benefitMultiplier,
        uint256 _contributionBeforeFee,
        uint256 _membershipDuration,
        uint256 _feeAmount,
        bool _isKYCVerified,
        address _memberWallet,
        MemberState _memberState
    ) internal {
        ++memberIdCounter;
        uint256 currentTimestamp = block.timestamp;
        uint256 userMembershipDuration;

        if (allowCustomDuration) {
            userMembershipDuration = _membershipDuration;
        } else {
            userMembershipDuration = DEFAULT_MEMBERSHIP_DURATION;
        }

        uint256 contributionAfterFee = _contributionBeforeFee - _feeAmount;

        Member memory newMember = Member({
            memberId: memberIdCounter,
            benefitMultiplier: _benefitMultiplier,
            membershipDuration: userMembershipDuration,
            yearsCovered: 1,
            membershipStartTime: currentTimestamp,
            contribution: _contributionBeforeFee,
            claimAddAmount: (contributionAfterFee * (100 - reserve.dynamicReserveRatio)) / 100,
            totalContributions: _contributionBeforeFee,
            totalServiceFee: _feeAmount,
            creditTokensBalance: 0,
            wallet: _memberWallet,
            memberState: _memberState,
            memberSurplus: 0, // Todo
            isKYCVerified: _isKYCVerified,
            isRefunded: false,
            lastEcrTime: 0,
            lastEcr: 0,
            lastUcr: 0
        });

        // Add the member to the corresponding mappings
        reserve.members[_memberWallet] = newMember;
        idToMember[memberIdCounter] = newMember;

        emit TakasureEvents.OnMemberCreated(
            memberIdCounter,
            _memberWallet,
            _benefitMultiplier,
            _contributionBeforeFee,
            _feeAmount,
            userMembershipDuration,
            currentTimestamp
        );
    }

    function _updateMember(
        uint256 _benefitMultiplier,
        uint256 _contributionBeforeFee,
        uint256 _membershipDuration,
        uint256 _feeAmount,
        address _memberWallet,
        MemberState _memberState,
        bool _isKYCVerified,
        bool _isRefunded
    ) internal {
        uint256 currentTimestamp = block.timestamp;
        uint256 userMembershipDuration;
        uint256 contributionAfterFee = _contributionBeforeFee - _feeAmount;

        if (allowCustomDuration) {
            userMembershipDuration = _membershipDuration;
        } else {
            userMembershipDuration = DEFAULT_MEMBERSHIP_DURATION;
        }

        reserve.members[_memberWallet].benefitMultiplier = _benefitMultiplier;
        reserve.members[_memberWallet].membershipDuration = userMembershipDuration;
        reserve.members[_memberWallet].membershipStartTime = currentTimestamp;
        reserve.members[_memberWallet].contribution = _contributionBeforeFee;
        reserve.members[_memberWallet].claimAddAmount =
            (contributionAfterFee * (100 - reserve.dynamicReserveRatio)) /
            100;
        reserve.members[_memberWallet].totalServiceFee = _feeAmount;
        reserve.members[_memberWallet].memberState = _memberState;
        reserve.members[_memberWallet].isKYCVerified = _isKYCVerified;
        reserve.members[_memberWallet].isRefunded = _isRefunded;

        emit TakasureEvents.OnMemberUpdated(
            reserve.members[_memberWallet].memberId,
            _memberWallet,
            _benefitMultiplier,
            _contributionBeforeFee,
            _feeAmount,
            userMembershipDuration,
            currentTimestamp
        );
    }

    /**
     * @notice This function will update all the variables needed when a member pays the contribution
     * @param _payContribution true -> the contribution will be paid and the credit tokens will be minted
     *                                      false -> no need to pay the contribution as it is already payed
     */
    function _memberPaymentFlow(
        uint256 _contributionBeforeFee,
        uint256 _contributionAfterFee,
        uint256 _feeAmount,
        address _memberWallet,
        bool _payContribution
    ) internal {
        _getBenefitMultiplierFromOracle(_memberWallet);
        _updateProFormas(_contributionAfterFee, _contributionBeforeFee);
        _updateReserves(_contributionBeforeFee, _contributionAfterFee);
        _updateCashMappings(_contributionAfterFee);
        uint256 cashLast12Months = _cashLast12Months(monthReference, dayReference);
        _updateDRR(cashLast12Months);
        _updateBMA(cashLast12Months);
        _mintDaoTokens(_contributionBeforeFee, _memberWallet);
        _memberSurplus();
        if (_payContribution) {
            _transferAmounts(_contributionAfterFee, _feeAmount, _memberWallet);
        }
    }

    function _getBenefitMultiplierFromOracle(
        address _member
    ) internal returns (uint256 benefitMultiplier_) {
        string memory memberAddressToString = Strings.toHexString(uint256(uint160(_member)), 20);

        // First we check if there is already a request id for this member
        bytes32 requestId = bmConsumer.memberToRequestId(memberAddressToString);

        if (requestId == 0) {
            // If there is no request id, it means the member has no valid BM yet. So we make a new request
            string[] memory args = new string[](1);
            args[0] = memberAddressToString;
            bmConsumer.sendRequest(args);
        } else {
            // If there is a request id, we check if it was successful
            bool successRequest = bmConsumer.idToSuccessRequest(requestId);

            if (successRequest) {
                benefitMultiplier_ = bmConsumer.idToBenefitMultiplier(requestId);
                reserve.members[_member].benefitMultiplier = benefitMultiplier_;
            } else {
                // If failed we get the error and revert with it
                bytes memory errorResponse = bmConsumer.idToErrorResponse(requestId);
                revert TakasureErrors.TakasurePool__BenefitMultiplierRequestFailed(errorResponse);
            }
        }
    }

    function _updateProFormas(
        uint256 _contributionAfterFee,
        uint256 _contributionBeforeFee
    ) internal {
        // Scope to avoid stack too deep error. This scope update both pro formas
        uint256 updatedProFormaFundReserve = ReserveMathLib._updateProFormaFundReserve(
            reserve.proFormaFundReserve,
            _contributionAfterFee,
            INITIAL_RESERVE_RATIO
        );

        uint256 updatedProFormaClaimReserve = ReserveMathLib._updateProFormaClaimReserve(
            reserve.proFormaClaimReserve,
            _contributionBeforeFee,
            reserve.serviceFee,
            INITIAL_RESERVE_RATIO
        );

        reserve.proFormaFundReserve = updatedProFormaFundReserve;
        reserve.proFormaClaimReserve = updatedProFormaClaimReserve;

        emit TakasureEvents.OnNewProFormaValues(
            updatedProFormaFundReserve,
            updatedProFormaClaimReserve
        );
    }

    function _updateReserves(
        uint256 _contributionBeforeFee,
        uint256 _contributionAfterFee
    ) internal {
        uint256 toFundReserve = (_contributionAfterFee * reserve.dynamicReserveRatio) / 100;
        uint256 toClaimReserve = _contributionAfterFee - toFundReserve;

        reserve.totalFundReserve += toFundReserve;
        reserve.totalContributions += _contributionBeforeFee;
        reserve.totalClaimReserve += toClaimReserve;

        emit TakasureEvents.OnNewReserveValues(
            reserve.totalContributions,
            reserve.totalClaimReserve,
            reserve.totalFundReserve
        );
    }

    function _updateCashMappings(uint256 _contributionAfterFee) internal {
        uint256 currentTimestamp = block.timestamp;

        if (dayDepositTimestamp == 0 && monthDepositTimestamp == 0) {
            // If the depositTimestamp is 0 it means it is the first deposit
            // Set the initial values for future calculations and reference
            dayDepositTimestamp = currentTimestamp;
            monthDepositTimestamp = currentTimestamp;
            monthToCashFlow[monthReference] = _contributionAfterFee;
            dayToCashFlow[monthReference][dayReference] = _contributionAfterFee;
        } else {
            // Check how many days and months have passed since the last deposit
            uint256 daysPassed = ReserveMathLib._calculateDaysPassed(
                currentTimestamp,
                dayDepositTimestamp
            );
            uint256 monthsPassed = ReserveMathLib._calculateMonthsPassed(
                currentTimestamp,
                monthDepositTimestamp
            );

            if (monthsPassed == 0) {
                // If no months have passed, update the mapping for the current month
                monthToCashFlow[monthReference] += _contributionAfterFee;
                if (daysPassed == 0) {
                    // If no days have passed, update the mapping for the current day
                    dayToCashFlow[monthReference][dayReference] += _contributionAfterFee;
                } else {
                    // If it is a new day, update the day deposit timestamp and the new day reference
                    dayDepositTimestamp += daysPassed * DAY;
                    dayReference += uint8(daysPassed);

                    // Update the mapping for the new day
                    dayToCashFlow[monthReference][dayReference] = _contributionAfterFee;
                }
            } else {
                // If it is a new month, update the month deposit timestamp and the day deposit timestamp
                // both should be the same as it is a new month
                monthDepositTimestamp += monthsPassed * MONTH;
                dayDepositTimestamp = monthDepositTimestamp;
                // Update the month reference to the corresponding month
                monthReference += uint16(monthsPassed);
                // Calculate the day reference for the new month, we need to recalculate the days passed
                // with the new day deposit timestamp
                daysPassed = ReserveMathLib._calculateDaysPassed(
                    currentTimestamp,
                    dayDepositTimestamp
                );
                // The new day reference is the days passed + initial day. Initial day refers
                // to the first day of the month
                uint8 initialDay = 1;
                dayReference = uint8(daysPassed) + initialDay;

                // Update the mappings for the new month and day
                monthToCashFlow[monthReference] = _contributionAfterFee;
                dayToCashFlow[monthReference][dayReference] = _contributionAfterFee;
            }
        }
    }

    function _cashLast12Months(
        uint16 _currentMonth,
        uint8 _currentDay
    ) internal view returns (uint256 cashLast12Months_) {
        uint256 cash = 0;

        // Then make the iterations, according the month and day this function is called
        if (_currentMonth < 13) {
            // Less than a complete year, iterate through every month passed
            // Return everything stored in the mappings until now
            for (uint8 i = 1; i <= _currentMonth; ) {
                cash += monthToCashFlow[i];

                unchecked {
                    ++i;
                }
            }
        } else {
            // More than a complete year has passed, iterate the last 11 completed months
            // This happens since month 13
            uint16 monthBackCounter;
            uint16 monthsInYear = 12;

            for (uint8 i; i < monthsInYear; ) {
                monthBackCounter = _currentMonth - i;
                cash += monthToCashFlow[monthBackCounter];

                unchecked {
                    ++i;
                }
            }

            // Iterate an extra month to complete the days that are left from the current month
            uint16 extraMonthToCheck = _currentMonth - monthsInYear;
            uint8 dayBackCounter = 30;
            uint8 extraDaysToCheck = dayBackCounter - _currentDay;

            for (uint8 i; i < extraDaysToCheck; ) {
                cash += dayToCashFlow[extraMonthToCheck][dayBackCounter];

                unchecked {
                    ++i;
                    --dayBackCounter;
                }
            }
        }

        cashLast12Months_ = cash;
    }

    function _monthAndDayFromCall()
        internal
        view
        returns (uint16 currentMonth_, uint8 currentDay_)
    {
        uint256 currentTimestamp = block.timestamp;
        uint256 lastDayDepositTimestamp = dayDepositTimestamp;
        uint256 lastMonthDepositTimestamp = monthDepositTimestamp;

        // Calculate how many days and months have passed since the last deposit and the current timestamp
        uint256 daysPassed = ReserveMathLib._calculateDaysPassed(
            currentTimestamp,
            lastDayDepositTimestamp
        );
        uint256 monthsPassed = ReserveMathLib._calculateMonthsPassed(
            currentTimestamp,
            lastMonthDepositTimestamp
        );

        if (monthsPassed == 0) {
            // If  no months have passed, current month is the reference
            currentMonth_ = monthReference;
            if (daysPassed == 0) {
                // If no days have passed, current day is the reference
                currentDay_ = dayReference;
            } else {
                // If you are in a new day, calculate the days passed
                currentDay_ = uint8(daysPassed) + dayReference;
            }
        } else {
            // If you are in a new month, calculate the months passed
            currentMonth_ = uint16(monthsPassed) + monthReference;
            // Calculate the timestamp when this new month started
            uint256 timestampThisMonthStarted = lastMonthDepositTimestamp + (monthsPassed * MONTH);
            // And calculate the days passed in this new month using the new month timestamp
            daysPassed = ReserveMathLib._calculateDaysPassed(
                currentTimestamp,
                timestampThisMonthStarted
            );
            // The current day is the days passed in this new month
            uint8 initialDay = 1;
            currentDay_ = uint8(daysPassed) + initialDay;
        }
    }

    function _updateDRR(uint256 _cash) internal {
        uint256 updatedDynamicReserveRatio = ReserveMathLib._calculateDynamicReserveRatio(
            INITIAL_RESERVE_RATIO,
            reserve.proFormaFundReserve,
            reserve.totalFundReserve,
            _cash
        );

        reserve.dynamicReserveRatio = updatedDynamicReserveRatio;

        emit TakasureEvents.OnNewDynamicReserveRatio(updatedDynamicReserveRatio);
    }

    function _updateBMA(uint256 _cash) internal {
        uint256 bmaInflowAssumption = ReserveMathLib._calculateBmaInflowAssumption(
            _cash,
            reserve.serviceFee,
            INITIAL_RESERVE_RATIO
        );

        uint256 updatedBMA = ReserveMathLib._calculateBmaCashFlowMethod(
            reserve.totalClaimReserve,
            reserve.totalFundReserve,
            reserve.bmaFundReserveShare,
            reserve.proFormaClaimReserve,
            bmaInflowAssumption
        );

        reserve.benefitMultiplierAdjuster = updatedBMA;

        emit TakasureEvents.OnNewBenefitMultiplierAdjuster(updatedBMA);
    }

    function _transferAmounts(
        uint256 _contributionAfterFee,
        uint256 _feeAmount,
        address _memberWallet
    ) internal {
        bool success;

        // Transfer the contribution to the pool
        success = contributionToken.transferFrom(
            _memberWallet,
            address(this),
            _contributionAfterFee
        );
        if (!success) {
            revert TakasureErrors.TakasurePool__ContributionTransferFailed();
        }

        // Transfer the service fee to the fee claim address
        success = contributionToken.transferFrom(_memberWallet, feeClaimAddress, _feeAmount);
        if (!success) {
            revert TakasureErrors.TakasurePool__FeeTransferFailed();
        }
    }

    function _mintDaoTokens(uint256 _contributionBeforeFee, address _memberWallet) internal {
        // Mint needed DAO Tokens
        uint256 mintAmount = _contributionBeforeFee * DECIMALS_PRECISION; // 6 decimals to 18 decimals
        reserve.members[_memberWallet].creditTokensBalance = mintAmount;

        bool success = daoToken.mint(address(this), mintAmount);
        if (!success) {
            revert TakasureErrors.TakasurePool__MintFailed();
        }
    }

    function _pause() internal override whenNotPaused onlyRole(PAUSE_GUARDIAN) {
        super._pause();
    }

    function _unpause() internal override whenPaused onlyRole(PAUSE_GUARDIAN) {
        super._unpause();
    }

    /// @notice Calculate the total earned and unearned contribution reserves for all active members
    // Todo: This will need another approach to avoid DoS, for now it is mainly to be able to test the algorithm
    function _totalECResAndCResUnboundedForLoop()
        internal
        returns (uint256 totalECRes_, uint256 totalUCRes_)
    {
        for (uint256 i = 1; i <= memberIdCounter; ) {
            Member storage memberToCheck = idToMember[i];
            if (memberToCheck.memberState == MemberState.Active) {
                (uint256 memberEcr, uint256 memberUcr) = ReserveMathLib._calculateEcrAndUcrByMember(
                    memberToCheck
                );

                totalECRes_ += memberEcr;
                totalUCRes_ += memberUcr;
            }

            unchecked {
                ++i;
            }
        }
    }

    function _calculateSurplus() internal returns (uint256 surplus_) {
        int256 possibleSurplus;

        (uint256 totalECRes, uint256 totalUCRes) = _totalECResAndCResUnboundedForLoop();
        uint256 UCRisk;

        if (totalUCRes * reserve.riskMultiplier > 0) {
            UCRisk = totalUCRes * reserve.riskMultiplier;
        }

        // surplus = max(0, ECRes - max(0, UCRisk - UCRes -  RPOOL))

        int256 unearned = int256(UCRisk) - int256(totalUCRes) - int256(RPOOL);

        if (unearned < 0) {
            unearned = 0;
        }

        possibleSurplus = int256(totalECRes) - unearned;

        if (possibleSurplus < 0) {
            surplus_ = 0;
        } else {
            surplus_ = uint256(possibleSurplus);
        }

        reserve.surplus = surplus_;

        emit TakasureEvents.OnFundSurplusUpdated(surplus_);
    }

    function _memberSurplus() internal {
        uint256 totalSurplus = _calculateSurplus();
        uint256 userCreditTokensBalance = reserve.members[msg.sender].creditTokensBalance;
        uint256 totalCreditTokens = daoToken.balanceOf(address(this));
        uint256 userSurplus = (totalSurplus * userCreditTokensBalance) / totalCreditTokens;
        reserve.members[msg.sender].memberSurplus = userSurplus;
        emit TakasureEvents.OnMemberSurplusUpdated(
            reserve.members[msg.sender].memberId,
            userSurplus
        );
    }

    ///@dev required by the OZ UUPS module
    function _authorizeUpgrade(
        address newImplementation
    ) internal override onlyRole(DAO_MULTISIG) {}
}<|MERGE_RESOLUTION|>--- conflicted
+++ resolved
@@ -148,15 +148,11 @@
      *      that the minimum contribution amount is 0.01 USDC
      * @dev the contribution amount will be round down so the last four decimals will be zero
      */
-<<<<<<< HEAD
     function joinPool(
         uint256 contributionBeforeFee,
         uint256 membershipDuration
     ) external nonReentrant {
         // Todo: Check the user benefit multiplier against the oracle.
-=======
-    function joinPool(uint256 contributionBeforeFee, uint256 membershipDuration) external {
->>>>>>> c5215cf5
         if (reserve.members[msg.sender].memberState == MemberState.Active) {
             revert TakasureErrors.TakasurePool__MemberAlreadyExists();
         }
