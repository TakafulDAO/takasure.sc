//SPDX-License-Identifier: GPL-3.0

/**
 * @title TakasurePool
 * @author Maikel Ordaz
 * @dev Users communicate with this module to become members of the DAO. It contains member management
 *      functionality such as modifying or canceling the policy, updates BM and BMA, remove non active
 *      members, calculate surplus
 * @dev Upgradeable contract with UUPS pattern
 */
import {IERC20} from "@openzeppelin/contracts/token/ERC20/IERC20.sol";
import {ITSToken} from "../interfaces/ITSToken.sol";

import {UUPSUpgradeable, Initializable} from "@openzeppelin/contracts-upgradeable/proxy/utils/UUPSUpgradeable.sol";
import {OwnableUpgradeable} from "@openzeppelin/contracts-upgradeable/access/OwnableUpgradeable.sol";

import {Reserve, Member, MemberState} from "../types/TakasureTypes.sol";
import {ReserveMathLib} from "../libraries/ReserveMathLib.sol";

pragma solidity 0.8.25;

// todo: change OwnableUpgradeable to AccessControlUpgradeable
contract TakasurePool is Initializable, UUPSUpgradeable, OwnableUpgradeable {
    IERC20 private contributionToken;
    ITSToken private daoToken;

    Reserve private reserve;

    uint256 private constant DECIMALS_PRECISION = 1e12;
    uint256 private constant DECIMAL_REQUIREMENT_PRECISION_USDC = 1e4; // 4 decimals to receive at minimum 0.01 USDC
    uint256 private constant DEFAULT_MEMBERSHIP_DURATION = 5 * (365 days); // 5 year
    uint256 private constant MONTH = 30 days; // Todo: manage a better way for 365 days and leap years maybe?
    uint256 private constant DAY = 1 days;

    bool public allowCustomDuration; // while false, the membership duration is fixed to 5 years

    uint256 private dayDepositTimestamp; // 0 at begining, then never is zero again
    uint256 private monthDepositTimestamp; // 0 at begining, then never is zero again
    uint16 private monthReference; // Will count the month. For gas issues will grow undefinitely
    uint8 private dayReference; // Will count the day of the month from 1 -> 30, then resets to 1

    uint256 public minimumThreshold;
    uint256 public memberIdCounter;
    address public wakalaClaimAddress;

    mapping(uint256 memberIdCounter => Member) private idToMember;

    mapping(uint16 month => uint256 montCashFlow) private monthToCashFlow;
    mapping(uint16 month => mapping(uint8 day => uint256 dayCashFlow)) private dayToCashFlow; // ? Maybe better block.timestamp => dailyDeposits for this one?

    event OnMemberCreated(
        uint256 indexed memberId,
        address indexed member,
        uint256 indexed benefitMultiplier,
        uint256 contributionAmount,
        uint256 wakalaFee,
        uint256 membershipDuration,
        uint256 membershipStartTime
    ); // Emited when a new member is created
    event OnMemberUpdated(
        uint256 indexed memberId,
        address indexed member,
        uint256 indexed benefitMultiplier,
        uint256 contributionAmount,
        uint256 wakalaFee,
        uint256 membershipDuration,
        uint256 membershipStartTime
    ); // Emited when a member is updated. This is used when a member first KYCed and then paid the contribution
    event OnMemberJoined(uint indexed memberId, address indexed member);
    event OnMemberKycVerified(address indexed member);
    event OnRecurringPayment(
        address indexed member,
        uint256 indexed updatedYearsCovered,
        uint256 indexed updatedContribution,
        uint256 updatedTotalWakalaFee
    );

    error TakasurePool__MemberAlreadyExists();
    error TakasurePool__ZeroAddress();
    error TakasurePool__ContributionBelowMinimumThreshold();
    error TakasurePool__ContributionTransferFailed();
    error TakasurePool__FeeTransferFailed();
    error TakasurePool__MintFailed();
    error TakasurePool__WrongWakalaFee();
    error TakasurePool__MemberAlreadyKYCed();
    error TakasurePool__WrongMemberState();
    error TakasurePool__InvalidDate();

    modifier notZeroAddress(address _address) {
        if (_address == address(0)) {
            revert TakasurePool__ZeroAddress();
        }
        _;
    }

    /// @custom:oz-upgrades-unsafe-allow constructor
    constructor() {
        _disableInitializers();
    }

    /**
     * @param _contributionToken default USDC
     * @param _daoToken utility token for the DAO
     * @param _wakalaClaimAddress address allowed to claim the wakala fee
     * @param _daoOperator address allowed to manage the DAO
     * @dev it reverts if any of the addresses is zero
     */
    function initialize(
        address _contributionToken,
        address _daoToken,
        address _wakalaClaimAddress,
        address _daoOperator
    )
        external
        initializer
        notZeroAddress(_contributionToken)
        notZeroAddress(_daoToken)
        notZeroAddress(_wakalaClaimAddress)
        notZeroAddress(_daoOperator)
    {
        __UUPSUpgradeable_init();
        __Ownable_init(_daoOperator);

        contributionToken = IERC20(_contributionToken);
        daoToken = ITSToken(_daoToken);
        wakalaClaimAddress = _wakalaClaimAddress;

        monthReference = 1;
        dayReference = 1;
        minimumThreshold = 25e6; // 25 USDC // 6 decimals

        reserve.initialReserveRatio = 40; // 40% Default
        reserve.dynamicReserveRatio = reserve.initialReserveRatio; // Default
        reserve.benefitMultiplierAdjuster = 100; // 100% Default
        reserve.wakalaFee = 20; // 20% of the contribution amount. Default
        reserve.bmaFundReserveShare = 70; // 70% Default
    }

    /**
     * @notice Allow new members to join the pool. If the member is not KYCed, it will be created as inactive
     *         until the KYC is verified.If the member is already KYCed, the contribution will be paid and the
     *         member will be active.
     * @param benefitMultiplier fetched from off-chain oracle
     * @param contributionAmount in six decimals
     * @param membershipDuration default 5 years
     * @dev it reverts if the contribution is less than the minimum threshold defaultes to `minimumThreshold`
     * @dev it reverts if the member is already active
     * @dev the contribution amount will be round down so the last four decimals will be zero. This means
     *      that the minimum contribution amount is 0.01 USDC
     */
    function joinPool(
        uint256 benefitMultiplier,
        uint256 contributionAmount,
        uint256 membershipDuration
    ) external {
        // Todo: Check the user benefit multiplier against the oracle.
        if (reserve.members[msg.sender].memberState == MemberState.Active) {
            revert TakasurePool__MemberAlreadyExists();
        }
        if (contributionAmount < minimumThreshold) {
            revert TakasurePool__ContributionBelowMinimumThreshold();
        }

        // Todo: re-calculate DAO Surplus.

        bool isKYCVerified = reserve.members[msg.sender].isKYCVerified;

<<<<<<< HEAD
        // The minimum we can receive is 0,01 USDC, here we round it. This to prevent rounding errors
        // i.e. contributionAmount = (25.123456 / 1e4) * 1e4 = 25.12USDC
        contributionAmount =
            (contributionAmount / DECIMAL_REQUIREMENT_PRECISION_USDC) *
            DECIMAL_REQUIREMENT_PRECISION_USDC;
        uint256 wakalaAmount = (contributionAmount * reserve.wakalaFee) / 100;
        uint256 depositAmount = contributionAmount - wakalaAmount;

        if (isKYCVerified) {
            // It means the user is already in the system, we just need to update the values
            _updateMember(
                benefitMultiplier,
                contributionAmount,
                membershipDuration,
                wakalaAmount,
                msg.sender,
                MemberState.Active
            );

            // And we pay the contribution
            _memberPaymentFlow(contributionAmount, wakalaAmount, depositAmount, msg.sender);

            emit OnMemberJoined(msg.sender, contributionAmount);
=======
        (
            uint256 correctedContributionAmount,
            uint256 wakalaAmount,
            uint256 depositAmount
        ) = _calculateAmountAndFees(contributionAmount);

        if (isKYCVerified) {
            // It means the user is already in the system, we just need to update the values
            _updateMember(
                benefitMultiplier,
                correctedContributionAmount,
                membershipDuration,
                wakalaAmount,
                msg.sender,
                MemberState.Active
            );

            // And we pay the contribution
            _memberPaymentFlow(
                correctedContributionAmount,
                depositAmount,
                wakalaAmount,
                msg.sender,
                true
            );

            emit OnMemberJoined(reserve.members[msg.sender].memberId, msg.sender);
>>>>>>> 0eb03e6b
        } else {
            // If is not KYC verified, we create a new member, inactive, without kyc
            _createNewMember(
                benefitMultiplier,
<<<<<<< HEAD
                contributionAmount,
=======
                correctedContributionAmount,
>>>>>>> 0eb03e6b
                membershipDuration,
                wakalaAmount,
                isKYCVerified,
                msg.sender,
                MemberState.Inactive
            );
<<<<<<< HEAD
        }
    }

    function recurringPayment() external {
        if (reserve.members[msg.sender].memberState != MemberState.Active) {
            revert TakasurePool__WrongMemberState();
        }
        uint256 currentTimestamp = block.timestamp;
        uint256 yearsCovered = reserve.members[msg.sender].yearsCovered;
        uint256 membershipStartTime = reserve.members[msg.sender].membershipStartTime;
        uint256 membershipDuration = reserve.members[msg.sender].membershipDuration;

        if (
            currentTimestamp > membershipStartTime + ((yearsCovered) * 365 days) ||
            currentTimestamp > membershipStartTime + membershipDuration
        ) {
            revert TakasurePool__InvalidDate();
        }

        uint256 contributionAmount = reserve.members[msg.sender].contribution;
        uint256 wakalaAmount = (contributionAmount * reserve.wakalaFee) / 100;
        uint256 depositAmount = contributionAmount - wakalaAmount;

        // Update the values
        ++reserve.members[msg.sender].yearsCovered;
        reserve.members[msg.sender].totalContributions += contributionAmount;
        reserve.members[msg.sender].totalWakalaFee += wakalaAmount;

        // And we pay the contribution
        _memberPaymentFlow(contributionAmount, wakalaAmount, depositAmount, msg.sender);

        emit OnRecurringPayment(
            msg.sender,
            reserve.members[msg.sender].yearsCovered,
            reserve.members[msg.sender].totalContributions,
            reserve.members[msg.sender].totalWakalaFee
        );
=======

            // The member will pay the contribution, but will remain inactive until the KYC is verified
            // This means the proformas wont be updated, the amounts wont be added to the reserves,
            // the cash flow mappings wont change, the DRR and BMA wont be updated, the tokens wont be minted
            _transferAmounts(depositAmount, wakalaAmount, msg.sender);
        }
    }

    /**
     * @notice Set the KYC status of a member. If the member does not exist, it will be created as inactive
     *         until the contribution is paid with joinPool. If the member has already joined the pool, then
     *         the contribution will be paid and the member will be active.
     * @param memberWallet address of the member
     * @dev It reverts if the member is the zero address
     * @dev It reverts if the member is already KYCed
     */
    function setKYCStatus(address memberWallet) external onlyOwner {
        if (memberWallet == address(0)) {
            revert TakasurePool__ZeroAddress();
        }
        if (reserve.members[memberWallet].isKYCVerified) {
            revert TakasurePool__MemberAlreadyKYCed();
        }

        if (reserve.members[memberWallet].wallet == address(0)) {
            // This means the user does not exist yet
            // We create a new one with some values set to 0, kyced, inactive until the contribution is paid with joinPool
            _createNewMember(0, 0, 0, 0, true, memberWallet, MemberState.Inactive);
        } else {
            // This means the user exists but is not KYCed yet

            (
                uint256 correctedContributionAmount,
                uint256 wakalaAmount,
                uint256 depositAmount
            ) = _calculateAmountAndFees(reserve.members[memberWallet].contribution);

            _updateMember(
                reserve.members[memberWallet].benefitMultiplier,
                correctedContributionAmount,
                reserve.members[memberWallet].membershipDuration,
                wakalaAmount,
                memberWallet,
                MemberState.Active
            );

            // Then the everyting needed will be updated, proformas, reserves, cash flow,
            // DRR, BMA, tokens minted, no need to transfer the amounts as they are already paid
            _memberPaymentFlow(
                correctedContributionAmount,
                depositAmount,
                wakalaAmount,
                memberWallet,
                false
            );

            emit OnMemberJoined(reserve.members[memberWallet].memberId, memberWallet);
        }
        emit OnMemberKycVerified(memberWallet);
>>>>>>> 0eb03e6b
    }

    function setNewWakalaFee(uint8 newWakalaFee) external onlyOwner {
        if (newWakalaFee > 100) {
            revert TakasurePool__WrongWakalaFee();
        }
        reserve.wakalaFee = newWakalaFee;
    }

    function setNewMinimumThreshold(uint256 newMinimumThreshold) external onlyOwner {
        minimumThreshold = newMinimumThreshold;
    }

    function setNewContributionToken(
        address newContributionToken
    ) external onlyOwner notZeroAddress(newContributionToken) {
        contributionToken = IERC20(newContributionToken);
    }

    function setNewWakalaClaimAddress(
        address newWakalaClaimAddress
    ) external onlyOwner notZeroAddress(newWakalaClaimAddress) {
        wakalaClaimAddress = newWakalaClaimAddress;
    }

    function setAllowCustomDuration(bool _allowCustomDuration) external onlyOwner {
        allowCustomDuration = _allowCustomDuration;
    }

<<<<<<< HEAD
    /// @dev It reverts if the member is already KYCed
    function setKYCStatus(address memberWallet) external onlyOwner {
        if (memberWallet == address(0)) {
            revert TakasurePool__ZeroAddress();
        }
        if (reserve.members[memberWallet].isKYCVerified) {
            revert TakasurePool__MemberAlreadyKYCed();
        }

        if (reserve.members[memberWallet].wallet == address(0)) {
            // This means the user does not exist yet
            // We create a new one with some values set to 0, kyced, inactive until the contribution is paid with joinPool
            _createNewMember(0, 0, 0, 0, true, memberWallet, MemberState.Inactive);
        } else {
            // This means the user exists but is not KYCed yet
            // We update the needed values and set the user as active
            reserve.members[memberWallet].membershipStartTime = block.timestamp;
            reserve.members[memberWallet].isKYCVerified = true;
            reserve.members[memberWallet].memberState = MemberState.Active;

            // Then we pay the contribution
            // The minimum we can receive is 0,01 USDC, here we round it. This to prevent rounding errors
            // i.e. contributionAmount = (25.123456 / 1e4) * 1e4 = 25.12USDC
            uint256 contributionAmount = (reserve.members[memberWallet].contribution /
                DECIMAL_REQUIREMENT_PRECISION_USDC) * DECIMAL_REQUIREMENT_PRECISION_USDC;
            uint256 wakalaAmount = (contributionAmount * reserve.wakalaFee) / 100;
            uint256 depositAmount = contributionAmount - wakalaAmount;

            _memberPaymentFlow(contributionAmount, wakalaAmount, depositAmount, memberWallet);
        }
        emit OnMemberKycVerified(memberWallet);
    }

=======
>>>>>>> 0eb03e6b
    function getReserveValues()
        external
        view
        returns (
            uint256 initialReserveRatio_,
            uint256 dynamicReserveRatio_,
            uint256 benefitMultiplierAdjuster_,
            uint256 totalContributions_,
            uint256 totalClaimReserve_,
            uint256 totalFundReserve_,
            uint256 proFormaFundReserve_,
            uint256 proFormaClaimReserve_,
            uint256 lossRatio_,
            uint8 wakalaFee_,
            uint8 bmaFundReserveShare_,
            bool isOptimizerEnabled_
        )
    {
        initialReserveRatio_ = reserve.initialReserveRatio;
        dynamicReserveRatio_ = reserve.dynamicReserveRatio;
        benefitMultiplierAdjuster_ = reserve.benefitMultiplierAdjuster;
        totalContributions_ = reserve.totalContributions;
        totalClaimReserve_ = reserve.totalClaimReserve;
        totalFundReserve_ = reserve.totalFundReserve;
        proFormaFundReserve_ = reserve.proFormaFundReserve;
        proFormaClaimReserve_ = reserve.proFormaClaimReserve;
        lossRatio_ = reserve.lossRatio;
        wakalaFee_ = reserve.wakalaFee;
        bmaFundReserveShare_ = reserve.bmaFundReserveShare;
        isOptimizerEnabled_ = reserve.isOptimizerEnabled;
    }

    function getMemberKYCStatus(address member) external view returns (bool isKYCVerified_) {
        isKYCVerified_ = reserve.members[member].isKYCVerified;
    }

    function getMemberFromId(uint256 memberId) external view returns (Member memory) {
        return idToMember[memberId];
    }

    function getMemberFromAddress(address member) external view returns (Member memory) {
        return reserve.members[member];
    }

    function getTokenAddress() external view returns (address) {
        return address(daoToken);
    }

    function getContributionTokenAddress() external view returns (address contributionToken_) {
        contributionToken_ = address(contributionToken);
    }

    /**
     * @notice Get the cash flow for the last 12 months. From the time is called
     * @return cash_ the cash flow for the last 12 months
     */
    function getCashLast12Months() external view returns (uint256 cash_) {
        (uint16 monthFromCall, uint8 dayFromCall) = _monthAndDayFromCall();
        cash_ = _cashLast12Months(monthFromCall, dayFromCall);
    }

    function _calculateAmountAndFees(
        uint256 _contributionAmount
    )
        internal
        view
        returns (uint256 contributionAmount_, uint256 wakalaAmount_, uint256 depositAmount_)
    {
        // Then we pay the contribution
        // The minimum we can receive is 0,01 USDC, here we round it. This to prevent rounding errors
        // i.e. contributionAmount = (25.123456 / 1e4) * 1e4 = 25.12USDC
        contributionAmount_ =
            (_contributionAmount / DECIMAL_REQUIREMENT_PRECISION_USDC) *
            DECIMAL_REQUIREMENT_PRECISION_USDC;
        wakalaAmount_ = (contributionAmount_ * reserve.wakalaFee) / 100;
        depositAmount_ = contributionAmount_ - wakalaAmount_;
    }

    function _createNewMember(
        uint256 _benefitMultiplier,
        uint256 _contributionAmount,
        uint256 _membershipDuration,
        uint256 _wakalaAmount,
        bool _isKYCVerified,
        address _memberWallet,
        MemberState _memberState
    ) internal {
        ++memberIdCounter;
        uint256 currentTimestamp = block.timestamp;
        uint256 userMembershipDuration;

        if (allowCustomDuration) {
            userMembershipDuration = _membershipDuration;
        } else {
            userMembershipDuration = DEFAULT_MEMBERSHIP_DURATION;
        }

        Member memory newMember = Member({
            memberId: memberIdCounter,
            benefitMultiplier: _benefitMultiplier,
            membershipDuration: userMembershipDuration,
            yearsCovered: 1,
            membershipStartTime: currentTimestamp,
            contribution: _contributionAmount,
            totalContributions: _contributionAmount,
            totalWakalaFee: _wakalaAmount,
            wallet: _memberWallet,
            memberState: _memberState,
            surplus: 0, // Todo
            isKYCVerified: _isKYCVerified
        });

        // Add the member to the corresponding mappings
        reserve.members[_memberWallet] = newMember;
        idToMember[memberIdCounter] = newMember;

        emit OnMemberCreated(
            memberIdCounter,
            _memberWallet,
            _benefitMultiplier,
            _contributionAmount,
            _wakalaAmount,
            userMembershipDuration,
            currentTimestamp
        );
    }

    function _updateMember(
        uint256 _benefitMultiplier,
        uint256 _contributionAmount,
        uint256 _membershipDuration,
        uint256 _wakalaAmount,
        address _memberWallet,
        MemberState _memberState
    ) internal {
        uint256 currentTimestamp = block.timestamp;
        uint256 userMembershipDuration;

        if (allowCustomDuration) {
            userMembershipDuration = _membershipDuration;
        } else {
            userMembershipDuration = DEFAULT_MEMBERSHIP_DURATION;
        }

        reserve.members[_memberWallet].benefitMultiplier = _benefitMultiplier;
        reserve.members[_memberWallet].membershipDuration = userMembershipDuration;
        reserve.members[_memberWallet].membershipStartTime = currentTimestamp;
        reserve.members[_memberWallet].contribution = _contributionAmount;
        reserve.members[_memberWallet].totalWakalaFee = _wakalaAmount;
        reserve.members[_memberWallet].memberState = _memberState;

        // The KYC here is set to true to save gas doing this assumptions
        // 1. If the user first KYC and then join the pool, the KYC is already verified
        // 2. If the user join the pool and then KYC, then the KYC needs to change to true
        //    when the member is updated
        // 3. The user can not change the KYC status
        if (!reserve.members[_memberWallet].isKYCVerified)
            reserve.members[_memberWallet].isKYCVerified = true;

        emit OnMemberUpdated(
            reserve.members[_memberWallet].memberId,
            _memberWallet,
            _benefitMultiplier,
            _contributionAmount,
            _wakalaAmount,
            userMembershipDuration,
            currentTimestamp
        );
    }

    /**
     * @notice This function will update all the variables needed when a member pays the contribution
     * @param _payContribution true -> the contribution will be paid and the credit tokens will be minted
     *                         false -> np need to pay the contribution as it is already payed
     */
    function _memberPaymentFlow(
        uint256 _contributionAmount,
        uint256 _depositAmount,
        uint256 _wakalaAmount,
        address _memberWallet,
        bool _payContribution
    ) internal {
        _updateProFormas(_contributionAmount);
        _updateReserves(_contributionAmount, _depositAmount);
        _updateCashMappings(_depositAmount);
        uint256 cashLast12Months = _cashLast12Months(monthReference, dayReference);
        _updateDRR(cashLast12Months);
        _updateBMA(cashLast12Months);
        _mintDaoTokens(_contributionAmount, _memberWallet);
        if (_payContribution) {
            _transferAmounts(_depositAmount, _wakalaAmount, _memberWallet);
        }
    }

    function _updateMember(
        uint256 _benefitMultiplier,
        uint256 _contributionAmount,
        uint256 _membershipDuration,
        uint256 _wakalaAmount,
        address _memberWallet,
        MemberState _memberState
    ) internal {
        uint256 currentTimestamp = block.timestamp;
        uint256 userMembershipDuration;

        if (allowCustomDuration) {
            userMembershipDuration = _membershipDuration;
        } else {
            userMembershipDuration = DEFAULT_MEMBERSHIP_DURATION;
        }

        reserve.members[_memberWallet].benefitMultiplier = _benefitMultiplier;
        reserve.members[_memberWallet].membershipDuration = userMembershipDuration;
        reserve.members[_memberWallet].membershipStartTime = currentTimestamp;
        reserve.members[_memberWallet].contribution = _contributionAmount;
        reserve.members[_memberWallet].totalWakalaFee = _wakalaAmount;
        reserve.members[_memberWallet].memberState = _memberState;

        if (reserve.members[_memberWallet].membershipDuration != userMembershipDuration) {
            reserve.members[_memberWallet].membershipDuration = userMembershipDuration;
        }

        if (!reserve.members[_memberWallet].isKYCVerified) {
            reserve.members[_memberWallet].isKYCVerified = true;
        }
    }

    function _memberPaymentFlow(
        uint256 _contributionAmount,
        uint256 _wakalaAmount,
        uint256 _depositAmount,
        address _memberWallet
    ) internal {
        _updateProFormas(_contributionAmount);
        _updateReserves(_contributionAmount, _depositAmount);
        _updateCashMappings(_depositAmount);
        uint256 cashLast12Months = _cashLast12Months(monthReference, dayReference);
        _updateDRR(cashLast12Months);
        _updateBMA(cashLast12Months);
        _transferAmounts(_contributionAmount, _depositAmount, _wakalaAmount, _memberWallet);
    }

    function _updateProFormas(uint256 _contributionAmount) internal {
        // Scope to avoid stack too deep error. This scope update both pro formas
        uint256 updatedProFormaFundReserve = ReserveMathLib._updateProFormaFundReserve(
            reserve.proFormaFundReserve,
            _contributionAmount,
            reserve.dynamicReserveRatio
        );

        uint256 updatedProFormaClaimReserve = ReserveMathLib._updateProFormaClaimReserve(
            reserve.proFormaClaimReserve,
            _contributionAmount,
            reserve.wakalaFee,
            reserve.initialReserveRatio
        );

        reserve.proFormaFundReserve = updatedProFormaFundReserve;
        reserve.proFormaClaimReserve = updatedProFormaClaimReserve;
    }

    function _updateReserves(uint256 _contributionAmount, uint256 _depositAmount) internal {
        uint256 toFundReserve = (_depositAmount * reserve.dynamicReserveRatio) / 100;
        uint256 toClaimReserve = _depositAmount - toFundReserve;

        reserve.totalFundReserve += toFundReserve;
        reserve.totalContributions += _contributionAmount;
        reserve.totalClaimReserve += toClaimReserve;
    }

    function _updateCashMappings(uint256 _depositAmount) internal {
        uint256 currentTimestamp = block.timestamp;

        if (dayDepositTimestamp == 0 && monthDepositTimestamp == 0) {
            // If the depositTimestamp is 0 it means it is the first deposit
            // Set the initial values for future calculations and reference
            dayDepositTimestamp = currentTimestamp;
            monthDepositTimestamp = currentTimestamp;
            monthToCashFlow[monthReference] = _depositAmount;
            dayToCashFlow[monthReference][dayReference] = _depositAmount;
        } else {
            // Check how many days and months have passed since the last deposit
            uint256 daysPassed = ReserveMathLib._calculateDaysPassed(
                currentTimestamp,
                dayDepositTimestamp
            );
            uint256 monthsPassed = ReserveMathLib._calculateMonthsPassed(
                currentTimestamp,
                monthDepositTimestamp
            );

            if (monthsPassed == 0) {
                // If no months have passed, update the mapping for the current month
                monthToCashFlow[monthReference] += _depositAmount;
                if (daysPassed == 0) {
                    // If no days have passed, update the mapping for the current day
                    dayToCashFlow[monthReference][dayReference] += _depositAmount;
                } else {
                    // If it is a new day, update the day deposit timestamp and the new day reference
                    dayDepositTimestamp += daysPassed * DAY;
                    dayReference += uint8(daysPassed);

                    // Update the mapping for the new day
                    dayToCashFlow[monthReference][dayReference] = _depositAmount;
                }
            } else {
                // If it is a new month, update the month deposit timestamp and the day deposit timestamp
                // both should be the same as it is a new month
                monthDepositTimestamp += monthsPassed * MONTH;
                dayDepositTimestamp = monthDepositTimestamp;
                // Update the month reference to the corresponding month
                monthReference += uint16(monthsPassed);
                // Calculate the day reference for the new month, we need to recalculate the days passed
                // with the new day deposit timestamp
                daysPassed = ReserveMathLib._calculateDaysPassed(
                    currentTimestamp,
                    dayDepositTimestamp
                );
                // The new day reference is the days passed + initial day. Initial day refers
                // to the first day of the month
                uint8 initialDay = 1;
                dayReference = uint8(daysPassed) + initialDay;

                // Update the mappings for the new month and day
                monthToCashFlow[monthReference] = _depositAmount;
                dayToCashFlow[monthReference][dayReference] = _depositAmount;
            }
        }
    }

    function _cashLast12Months(
        uint16 _currentMonth,
        uint8 _currentDay
    ) internal view returns (uint256 cashLast12Months_) {
        uint256 cash = 0;

        // Then make the iterations, according the month and day this function is called
        if (_currentMonth < 13) {
            // Less than a complete year, iterate through every month passed
            // Return everything stored in the mappings until now
            for (uint8 i = 1; i <= _currentMonth; ) {
                cash += monthToCashFlow[i];

                unchecked {
                    ++i;
                }
            }
        } else {
            // More than a complete year has passed, iterate the last 11 completed months
            // This happens since month 13
            uint16 monthBackCounter;
            uint16 monthsInYear = 12;

            for (uint8 i; i < monthsInYear; ) {
                monthBackCounter = _currentMonth - i;
                cash += monthToCashFlow[monthBackCounter];

                unchecked {
                    ++i;
                }
            }

            // Iterate an extra month to complete the days that are left from the current month
            uint16 extraMonthToCheck = _currentMonth - monthsInYear;
            uint8 dayBackCounter = 30;
            uint8 extraDaysToCheck = dayBackCounter - _currentDay;

            for (uint8 i; i < extraDaysToCheck; ) {
                cash += dayToCashFlow[extraMonthToCheck][dayBackCounter];

                unchecked {
                    ++i;
                    --dayBackCounter;
                }
            }
        }

        cashLast12Months_ = cash;
    }

    function _monthAndDayFromCall()
        internal
        view
        returns (uint16 currentMonth_, uint8 currentDay_)
    {
        uint256 currentTimestamp = block.timestamp;
        uint256 lastDayDepositTimestamp = dayDepositTimestamp;
        uint256 lastMonthDepositTimestamp = monthDepositTimestamp;

        // Calculate how many days and months have passed since the last deposit and the current timestamp
        uint256 daysPassed = ReserveMathLib._calculateDaysPassed(
            currentTimestamp,
            lastDayDepositTimestamp
        );
        uint256 monthsPassed = ReserveMathLib._calculateMonthsPassed(
            currentTimestamp,
            lastMonthDepositTimestamp
        );

        if (monthsPassed == 0) {
            // If  no months have passed, current month is the reference
            currentMonth_ = monthReference;
            if (daysPassed == 0) {
                // If no days have passed, current day is the reference
                currentDay_ = dayReference;
            } else {
                // If you are in a new day, calculate the days passed
                currentDay_ = uint8(daysPassed) + dayReference;
            }
        } else {
            // If you are in a new month, calculate the months passed
            currentMonth_ = uint16(monthsPassed) + monthReference;
            // Calculate the timestamp when this new month started
            uint256 timestampThisMonthStarted = lastMonthDepositTimestamp + (monthsPassed * MONTH);
            // And calculate the days passed in this new month using the new month timestamp
            daysPassed = ReserveMathLib._calculateDaysPassed(
                currentTimestamp,
                timestampThisMonthStarted
            );
            // The current day is the days passed in this new month
            uint8 initialDay = 1;
            currentDay_ = uint8(daysPassed) + initialDay;
        }
    }

    function _updateDRR(uint256 _cash) internal {
        uint256 updatedDynamicReserveRatio = ReserveMathLib
            ._calculateDynamicReserveRatioReserveShortfallMethod(
                reserve.dynamicReserveRatio,
                reserve.proFormaFundReserve,
                reserve.totalFundReserve,
                _cash
            );

        reserve.dynamicReserveRatio = updatedDynamicReserveRatio;
    }

    function _updateBMA(uint256 _cash) internal {
        uint256 bmaInflowAssumption = ReserveMathLib._calculateBmaInflowAssumption(
            _cash,
            reserve.wakalaFee,
            reserve.initialReserveRatio
        );

        uint256 updatedBMA = ReserveMathLib._calculateBmaCashFlowMethod(
            reserve.totalClaimReserve,
            reserve.totalFundReserve,
            reserve.bmaFundReserveShare,
            reserve.proFormaClaimReserve,
            bmaInflowAssumption
        );

        reserve.benefitMultiplierAdjuster = updatedBMA;
    }

    function _transferAmounts(
        uint256 _depositAmount,
        uint256 _wakalaAmount,
        address _memberWallet
    ) internal {
        bool success;

<<<<<<< HEAD
        // Mint needed DAO Tokens
        uint256 mintAmount = _contributionAmount * DECIMALS_PRECISION; // 6 decimals to 18 decimals

        success = daoToken.mint(_memberWallet, mintAmount);
        if (!success) {
            revert TakasurePool__MintFailed();
        }

=======
>>>>>>> 0eb03e6b
        // Transfer the contribution to the pool
        success = contributionToken.transferFrom(_memberWallet, address(this), _depositAmount);
        if (!success) {
            revert TakasurePool__ContributionTransferFailed();
        }

<<<<<<< HEAD
        // Transfer the wakala fee to the DAO
=======
        // Transfer the wakala fee to the wakala claim address
>>>>>>> 0eb03e6b
        success = contributionToken.transferFrom(_memberWallet, wakalaClaimAddress, _wakalaAmount);
        if (!success) {
            revert TakasurePool__FeeTransferFailed();
        }
    }

    function _mintDaoTokens(uint256 _contributionAmount, address _memberWallet) internal {
        // Mint needed DAO Tokens
        uint256 mintAmount = _contributionAmount * DECIMALS_PRECISION; // 6 decimals to 18 decimals

        bool success = daoToken.mint(_memberWallet, mintAmount);
        if (!success) {
            revert TakasurePool__MintFailed();
        }
    }

    ///@dev required by the OZ UUPS module
    function _authorizeUpgrade(address newImplementation) internal override onlyOwner {}
}<|MERGE_RESOLUTION|>--- conflicted
+++ resolved
@@ -165,31 +165,6 @@
 
         bool isKYCVerified = reserve.members[msg.sender].isKYCVerified;
 
-<<<<<<< HEAD
-        // The minimum we can receive is 0,01 USDC, here we round it. This to prevent rounding errors
-        // i.e. contributionAmount = (25.123456 / 1e4) * 1e4 = 25.12USDC
-        contributionAmount =
-            (contributionAmount / DECIMAL_REQUIREMENT_PRECISION_USDC) *
-            DECIMAL_REQUIREMENT_PRECISION_USDC;
-        uint256 wakalaAmount = (contributionAmount * reserve.wakalaFee) / 100;
-        uint256 depositAmount = contributionAmount - wakalaAmount;
-
-        if (isKYCVerified) {
-            // It means the user is already in the system, we just need to update the values
-            _updateMember(
-                benefitMultiplier,
-                contributionAmount,
-                membershipDuration,
-                wakalaAmount,
-                msg.sender,
-                MemberState.Active
-            );
-
-            // And we pay the contribution
-            _memberPaymentFlow(contributionAmount, wakalaAmount, depositAmount, msg.sender);
-
-            emit OnMemberJoined(msg.sender, contributionAmount);
-=======
         (
             uint256 correctedContributionAmount,
             uint256 wakalaAmount,
@@ -217,23 +192,22 @@
             );
 
             emit OnMemberJoined(reserve.members[msg.sender].memberId, msg.sender);
->>>>>>> 0eb03e6b
         } else {
             // If is not KYC verified, we create a new member, inactive, without kyc
             _createNewMember(
                 benefitMultiplier,
-<<<<<<< HEAD
-                contributionAmount,
-=======
                 correctedContributionAmount,
->>>>>>> 0eb03e6b
                 membershipDuration,
                 wakalaAmount,
                 isKYCVerified,
                 msg.sender,
                 MemberState.Inactive
             );
-<<<<<<< HEAD
+            
+            // The member will pay the contribution, but will remain inactive until the KYC is verified
+            // This means the proformas wont be updated, the amounts wont be added to the reserves,
+            // the cash flow mappings wont change, the DRR and BMA wont be updated, the tokens wont be minted
+            _transferAmounts(depositAmount, wakalaAmount, msg.sender);
         }
     }
 
@@ -271,13 +245,7 @@
             reserve.members[msg.sender].totalContributions,
             reserve.members[msg.sender].totalWakalaFee
         );
-=======
-
-            // The member will pay the contribution, but will remain inactive until the KYC is verified
-            // This means the proformas wont be updated, the amounts wont be added to the reserves,
-            // the cash flow mappings wont change, the DRR and BMA wont be updated, the tokens wont be minted
-            _transferAmounts(depositAmount, wakalaAmount, msg.sender);
-        }
+
     }
 
     /**
@@ -331,7 +299,6 @@
             emit OnMemberJoined(reserve.members[memberWallet].memberId, memberWallet);
         }
         emit OnMemberKycVerified(memberWallet);
->>>>>>> 0eb03e6b
     }
 
     function setNewWakalaFee(uint8 newWakalaFee) external onlyOwner {
@@ -361,42 +328,6 @@
         allowCustomDuration = _allowCustomDuration;
     }
 
-<<<<<<< HEAD
-    /// @dev It reverts if the member is already KYCed
-    function setKYCStatus(address memberWallet) external onlyOwner {
-        if (memberWallet == address(0)) {
-            revert TakasurePool__ZeroAddress();
-        }
-        if (reserve.members[memberWallet].isKYCVerified) {
-            revert TakasurePool__MemberAlreadyKYCed();
-        }
-
-        if (reserve.members[memberWallet].wallet == address(0)) {
-            // This means the user does not exist yet
-            // We create a new one with some values set to 0, kyced, inactive until the contribution is paid with joinPool
-            _createNewMember(0, 0, 0, 0, true, memberWallet, MemberState.Inactive);
-        } else {
-            // This means the user exists but is not KYCed yet
-            // We update the needed values and set the user as active
-            reserve.members[memberWallet].membershipStartTime = block.timestamp;
-            reserve.members[memberWallet].isKYCVerified = true;
-            reserve.members[memberWallet].memberState = MemberState.Active;
-
-            // Then we pay the contribution
-            // The minimum we can receive is 0,01 USDC, here we round it. This to prevent rounding errors
-            // i.e. contributionAmount = (25.123456 / 1e4) * 1e4 = 25.12USDC
-            uint256 contributionAmount = (reserve.members[memberWallet].contribution /
-                DECIMAL_REQUIREMENT_PRECISION_USDC) * DECIMAL_REQUIREMENT_PRECISION_USDC;
-            uint256 wakalaAmount = (contributionAmount * reserve.wakalaFee) / 100;
-            uint256 depositAmount = contributionAmount - wakalaAmount;
-
-            _memberPaymentFlow(contributionAmount, wakalaAmount, depositAmount, memberWallet);
-        }
-        emit OnMemberKycVerified(memberWallet);
-    }
-
-=======
->>>>>>> 0eb03e6b
     function getReserveValues()
         external
         view
@@ -859,28 +790,13 @@
     ) internal {
         bool success;
 
-<<<<<<< HEAD
-        // Mint needed DAO Tokens
-        uint256 mintAmount = _contributionAmount * DECIMALS_PRECISION; // 6 decimals to 18 decimals
-
-        success = daoToken.mint(_memberWallet, mintAmount);
-        if (!success) {
-            revert TakasurePool__MintFailed();
-        }
-
-=======
->>>>>>> 0eb03e6b
         // Transfer the contribution to the pool
         success = contributionToken.transferFrom(_memberWallet, address(this), _depositAmount);
         if (!success) {
             revert TakasurePool__ContributionTransferFailed();
         }
 
-<<<<<<< HEAD
-        // Transfer the wakala fee to the DAO
-=======
         // Transfer the wakala fee to the wakala claim address
->>>>>>> 0eb03e6b
         success = contributionToken.transferFrom(_memberWallet, wakalaClaimAddress, _wakalaAmount);
         if (!success) {
             revert TakasurePool__FeeTransferFailed();
