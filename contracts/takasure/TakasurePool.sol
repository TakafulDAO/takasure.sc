//SPDX-License-Identifier: GPL-3.0

/**
 * @title TakasurePool
 * @author Maikel Ordaz
 * @dev Users communicate with this module to become members of the DAO. It contains member management
 *      functionality such as modifying or canceling the policy, updates BM and BMA, remove non active
 *      members, calculate surplus
 * @dev Upgradeable contract with UUPS pattern
 */
import {IERC20} from "@openzeppelin/contracts/token/ERC20/IERC20.sol";
import {ITSToken} from "../interfaces/ITSToken.sol";

import {UUPSUpgradeable, Initializable} from "@openzeppelin/contracts-upgradeable/proxy/utils/UUPSUpgradeable.sol";
import {OwnableUpgradeable} from "@openzeppelin/contracts-upgradeable/access/OwnableUpgradeable.sol";

import {Reserve, Member, MemberState} from "../types/TakasureTypes.sol";
import {ReserveMathLib} from "../libraries/ReserveMathLib.sol";

pragma solidity 0.8.25;

// todo: change OwnableUpgradeable to AccessControlUpgradeable
contract TakasurePool is Initializable, UUPSUpgradeable, OwnableUpgradeable {
    IERC20 private contributionToken;
    ITSToken private daoToken;

    Reserve private reserve;

    uint256 private constant DECIMALS_PRECISION = 1e12;
    uint256 private constant DECIMAL_REQUIREMENT_PRECISION_USDC = 1e4; // 4 decimals to receive at minimum 0.01 USDC
    uint256 private constant DEFAULT_MEMBERSHIP_DURATION = 5 * (365 days); // 5 year
    uint256 private constant MONTH = 30 days; // Todo: manage a better way for 365 days and leap years maybe?
    uint256 private constant DAY = 1 days;

    bool public allowCustomDuration; // while false, the membership duration is fixed to 5 years

    uint256 private dayDepositTimestamp; // 0 at begining, then never is zero again
    uint256 private monthDepositTimestamp; // 0 at begining, then never is zero again
    uint16 private monthReference; // Will count the month. For gas issues will grow undefinitely
    uint8 private dayReference; // Will count the day of the month from 1 -> 30, then resets to 1

    uint256 public minimumThreshold;
    uint256 public memberIdCounter;
    address public feeClaimAddress;

    uint256 RPOOL; // todo: define this value

    mapping(uint256 memberIdCounter => Member) private idToMember;

    mapping(uint16 month => uint256 montCashFlow) private monthToCashFlow;
    mapping(uint16 month => mapping(uint8 day => uint256 dayCashFlow)) private dayToCashFlow; // ? Maybe better block.timestamp => dailyDeposits for this one?

    event OnMemberCreated(
        uint256 indexed memberId,
        address indexed member,
        uint256 indexed benefitMultiplier,
        uint256 contributionAmount,
        uint256 serviceFee,
        uint256 membershipDuration,
        uint256 membershipStartTime
    ); // Emited when a new member is created
    event OnMemberUpdated(
        uint256 indexed memberId,
        address indexed member,
        uint256 indexed benefitMultiplier,
        uint256 contributionAmount,
        uint256 serviceFee,
        uint256 membershipDuration,
        uint256 membershipStartTime
    ); // Emited when a member is updated. This is used when a member first KYCed and then paid the contribution
    event OnMemberJoined(uint indexed memberId, address indexed member);
    event OnMemberKycVerified(address indexed member);
    event OnRecurringPayment(
        address indexed member,
        uint256 indexed updatedYearsCovered,
        uint256 indexed updatedContribution,
        uint256 updatedTotalServiceFee
    );
    event OnServiceFeeChanged(uint8 indexed newServiceFee);

    error TakasurePool__MemberAlreadyExists();
    error TakasurePool__ZeroAddress();
    error TakasurePool__ContributionBelowMinimumThreshold();
    error TakasurePool__ContributionTransferFailed();
    error TakasurePool__FeeTransferFailed();
    error TakasurePool__MintFailed();
    error TakasurePool__WrongServiceFee();
    error TakasurePool__MemberAlreadyKYCed();
    error TakasurePool__WrongMemberState();
    error TakasurePool__InvalidDate();

    modifier notZeroAddress(address _address) {
        if (_address == address(0)) {
            revert TakasurePool__ZeroAddress();
        }
        _;
    }

    /// @custom:oz-upgrades-unsafe-allow constructor
    constructor() {
        _disableInitializers();
    }

    /**
     * @param _contributionToken default USDC
     * @param _daoToken utility token for the DAO
     * @param _feeClaimAddress address allowed to claim the service fee
     * @param _daoOperator address allowed to manage the DAO
     * @dev it reverts if any of the addresses is zero
     */
    function initialize(
        address _contributionToken,
        address _daoToken,
        address _feeClaimAddress,
        address _daoOperator
    )
        external
        initializer
        notZeroAddress(_contributionToken)
        notZeroAddress(_daoToken)
        notZeroAddress(_feeClaimAddress)
        notZeroAddress(_daoOperator)
    {
        __UUPSUpgradeable_init();
        __Ownable_init(_daoOperator);

        contributionToken = IERC20(_contributionToken);
        daoToken = ITSToken(_daoToken);
        feeClaimAddress = _feeClaimAddress;

        monthReference = 1;
        dayReference = 1;
        minimumThreshold = 25e6; // 25 USDC // 6 decimals

        reserve.initialReserveRatio = 40; // 40% Default
        reserve.dynamicReserveRatio = reserve.initialReserveRatio; // Default
        reserve.benefitMultiplierAdjuster = 100; // 100% Default
        reserve.serviceFee = 20; // 20% of the contribution amount. Default
        reserve.bmaFundReserveShare = 70; // 70% Default
        reserve.riskMultiplier = 75; // 75% Default // todo: here or in a reinitializer? check later
    }

    /**
     * @notice Allow new members to join the pool. If the member is not KYCed, it will be created as inactive
     *         until the KYC is verified.If the member is already KYCed, the contribution will be paid and the
     *         member will be active.
     * @param benefitMultiplier fetched from off-chain oracle
     * @param contributionAmount in six decimals
     * @param membershipDuration default 5 years
     * @dev it reverts if the contribution is less than the minimum threshold defaultes to `minimumThreshold`
     * @dev it reverts if the member is already active
     * @dev the contribution amount will be round down so the last four decimals will be zero. This means
     *      that the minimum contribution amount is 0.01 USDC
     */
    function joinPool(
        uint256 benefitMultiplier,
        uint256 contributionAmount,
        uint256 membershipDuration
    ) external {
        // Todo: Check the user benefit multiplier against the oracle.
        if (reserve.members[msg.sender].memberState == MemberState.Active) {
            revert TakasurePool__MemberAlreadyExists();
        }
        if (contributionAmount < minimumThreshold) {
            revert TakasurePool__ContributionBelowMinimumThreshold();
        }

        // Todo: re-calculate DAO Surplus.

        bool isKYCVerified = reserve.members[msg.sender].isKYCVerified;

        (
            uint256 correctedContributionAmount,
            uint256 feeAmount,
            uint256 depositAmount
        ) = _calculateAmountAndFees(contributionAmount);

        if (isKYCVerified) {
            // It means the user is already in the system, we just need to update the values
            _updateMember(
                benefitMultiplier,
                correctedContributionAmount,
                membershipDuration,
                feeAmount,
                msg.sender,
                MemberState.Active
            );

            // And we pay the contribution
            _memberPaymentFlow(
                correctedContributionAmount,
                depositAmount,
                feeAmount,
                msg.sender,
                true
            );

            emit OnMemberJoined(reserve.members[msg.sender].memberId, msg.sender);
        } else {
            // If is not KYC verified, we create a new member, inactive, without kyc
            _createNewMember(
                benefitMultiplier,
                correctedContributionAmount,
                membershipDuration,
                feeAmount,
                isKYCVerified,
                msg.sender,
                MemberState.Inactive
            );

            // The member will pay the contribution, but will remain inactive until the KYC is verified
            // This means the proformas wont be updated, the amounts wont be added to the reserves,
            // the cash flow mappings wont change, the DRR and BMA wont be updated, the tokens wont be minted
            _transferAmounts(depositAmount, feeAmount, msg.sender);
        }
    }

    /**
     * @notice Set the KYC status of a member. If the member does not exist, it will be created as inactive
     *         until the contribution is paid with joinPool. If the member has already joined the pool, then
     *         the contribution will be paid and the member will be active.
     * @param memberWallet address of the member
     * @dev It reverts if the member is the zero address
     * @dev It reverts if the member is already KYCed
     */
    function setKYCStatus(address memberWallet) external onlyOwner {
        if (memberWallet == address(0)) {
            revert TakasurePool__ZeroAddress();
        }
        if (reserve.members[memberWallet].isKYCVerified) {
            revert TakasurePool__MemberAlreadyKYCed();
        }

        if (reserve.members[memberWallet].wallet == address(0)) {
            // This means the user does not exist yet
            // We create a new one with some values set to 0, kyced, inactive until the contribution is paid with joinPool
            _createNewMember(0, 0, 0, 0, true, memberWallet, MemberState.Inactive);
        } else {
            // This means the user exists but is not KYCed yet

            (
                uint256 correctedContributionAmount,
                uint256 feeAmount,
                uint256 depositAmount
            ) = _calculateAmountAndFees(reserve.members[memberWallet].contribution);

            _updateMember(
                reserve.members[memberWallet].benefitMultiplier,
                correctedContributionAmount,
                reserve.members[memberWallet].membershipDuration,
                feeAmount,
                memberWallet,
                MemberState.Active
            );

            // Then the everyting needed will be updated, proformas, reserves, cash flow,
            // DRR, BMA, tokens minted, no need to transfer the amounts as they are already paid
            _memberPaymentFlow(
                correctedContributionAmount,
                depositAmount,
                feeAmount,
                memberWallet,
                false
            );

            emit OnMemberJoined(reserve.members[memberWallet].memberId, memberWallet);
        }
        emit OnMemberKycVerified(memberWallet);
    }

    function recurringPayment() external {
        if (reserve.members[msg.sender].memberState != MemberState.Active) {
            revert TakasurePool__WrongMemberState();
        }
        uint256 currentTimestamp = block.timestamp;
        uint256 yearsCovered = reserve.members[msg.sender].yearsCovered;
        uint256 membershipStartTime = reserve.members[msg.sender].membershipStartTime;
        uint256 membershipDuration = reserve.members[msg.sender].membershipDuration;

        if (
            currentTimestamp > membershipStartTime + ((yearsCovered) * 365 days) ||
            currentTimestamp > membershipStartTime + membershipDuration
        ) {
            revert TakasurePool__InvalidDate();
        }

        uint256 contributionAmount = reserve.members[msg.sender].contribution;
        uint256 feeAmount = (contributionAmount * reserve.serviceFee) / 100;
        uint256 depositAmount = contributionAmount - feeAmount;

        // Update the values
        ++reserve.members[msg.sender].yearsCovered;
        reserve.members[msg.sender].totalContributions += contributionAmount;
        reserve.members[msg.sender].totalServiceFee += feeAmount;

        // And we pay the contribution
        _memberPaymentFlow(contributionAmount, feeAmount, depositAmount, msg.sender, true);

        emit OnRecurringPayment(
            msg.sender,
            reserve.members[msg.sender].yearsCovered,
            reserve.members[msg.sender].totalContributions,
            reserve.members[msg.sender].totalServiceFee
        );
    }

    function setNewServiceFee(uint8 newServiceFee) external onlyOwner {
        if (newServiceFee > 35) {
            revert TakasurePool__WrongServiceFee();
        }
        reserve.serviceFee = newServiceFee;

        emit OnServiceFeeChanged(newServiceFee);
    }

    function setNewMinimumThreshold(uint256 newMinimumThreshold) external onlyOwner {
        minimumThreshold = newMinimumThreshold;
    }

    function setNewContributionToken(
        address newContributionToken
    ) external onlyOwner notZeroAddress(newContributionToken) {
        contributionToken = IERC20(newContributionToken);
    }

    function setNewFeeClaimAddress(
        address newFeeClaimAddress
    ) external onlyOwner notZeroAddress(newFeeClaimAddress) {
        feeClaimAddress = newFeeClaimAddress;
    }

    function setAllowCustomDuration(bool _allowCustomDuration) external onlyOwner {
        allowCustomDuration = _allowCustomDuration;
    }

    function getReserveValues()
        external
        view
        returns (
            uint256 initialReserveRatio_,
            uint256 dynamicReserveRatio_,
            uint256 benefitMultiplierAdjuster_,
            uint256 totalContributions_,
            uint256 totalClaimReserve_,
            uint256 totalFundReserve_,
            uint256 proFormaFundReserve_,
            uint256 proFormaClaimReserve_,
            uint256 lossRatio_,
            uint8 serviceFee_,
            uint8 bmaFundReserveShare_,
            bool isOptimizerEnabled_
        )
    {
        initialReserveRatio_ = reserve.initialReserveRatio;
        dynamicReserveRatio_ = reserve.dynamicReserveRatio;
        benefitMultiplierAdjuster_ = reserve.benefitMultiplierAdjuster;
        totalContributions_ = reserve.totalContributions;
        totalClaimReserve_ = reserve.totalClaimReserve;
        totalFundReserve_ = reserve.totalFundReserve;
        proFormaFundReserve_ = reserve.proFormaFundReserve;
        proFormaClaimReserve_ = reserve.proFormaClaimReserve;
        lossRatio_ = reserve.lossRatio;
        serviceFee_ = reserve.serviceFee;
        bmaFundReserveShare_ = reserve.bmaFundReserveShare;
        isOptimizerEnabled_ = reserve.isOptimizerEnabled;
    }

    function getMemberKYCStatus(address member) external view returns (bool isKYCVerified_) {
        isKYCVerified_ = reserve.members[member].isKYCVerified;
    }

    function getMemberFromId(uint256 memberId) external view returns (Member memory) {
        return idToMember[memberId];
    }

    function getMemberFromAddress(address member) external view returns (Member memory) {
        return reserve.members[member];
    }

    function getTokenAddress() external view returns (address) {
        return address(daoToken);
    }

    function getContributionTokenAddress() external view returns (address contributionToken_) {
        contributionToken_ = address(contributionToken);
    }

    /**
     * @notice Get the cash flow for the last 12 months. From the time is called
     * @return cash_ the cash flow for the last 12 months
     */
    function getCashLast12Months() external view returns (uint256 cash_) {
        (uint16 monthFromCall, uint8 dayFromCall) = _monthAndDayFromCall();
        cash_ = _cashLast12Months(monthFromCall, dayFromCall);
    }

    function _calculateAmountAndFees(
        uint256 _contributionAmount
    )
        internal
        view
        returns (uint256 contributionAmount_, uint256 feeAmount_, uint256 depositAmount_)
    {
        // Then we pay the contribution
        // The minimum we can receive is 0,01 USDC, here we round it. This to prevent rounding errors
        // i.e. contributionAmount = (25.123456 / 1e4) * 1e4 = 25.12USDC
        contributionAmount_ =
            (_contributionAmount / DECIMAL_REQUIREMENT_PRECISION_USDC) *
            DECIMAL_REQUIREMENT_PRECISION_USDC;
        feeAmount_ = (contributionAmount_ * reserve.serviceFee) / 100;
        depositAmount_ = contributionAmount_ - feeAmount_;
    }

    function _createNewMember(
        uint256 _benefitMultiplier,
        uint256 _contributionAmount,
        uint256 _membershipDuration,
        uint256 _feeAmount,
        bool _isKYCVerified,
        address _memberWallet,
        MemberState _memberState
    ) internal {
        ++memberIdCounter;
        uint256 currentTimestamp = block.timestamp;
        uint256 userMembershipDuration;

        if (allowCustomDuration) {
            userMembershipDuration = _membershipDuration;
        } else {
            userMembershipDuration = DEFAULT_MEMBERSHIP_DURATION;
        }

        Member memory newMember = Member({
            memberId: memberIdCounter,
            benefitMultiplier: _benefitMultiplier,
            membershipDuration: userMembershipDuration,
            yearsCovered: 1,
            membershipStartTime: currentTimestamp,
            contribution: _contributionAmount,
            claimAddAmount: (_contributionAmount * (100 - reserve.dynamicReserveRatio)) / 100,
            totalContributions: _contributionAmount,
            totalServiceFee: _feeAmount,
            wallet: _memberWallet,
            memberState: _memberState,
            surplus: 0, // Todo
            isKYCVerified: _isKYCVerified
        });

        // Add the member to the corresponding mappings
        reserve.members[_memberWallet] = newMember;
        idToMember[memberIdCounter] = newMember;

        emit OnMemberCreated(
            memberIdCounter,
            _memberWallet,
            _benefitMultiplier,
            _contributionAmount,
            _feeAmount,
            userMembershipDuration,
            currentTimestamp
        );
    }

    function _updateMember(
        uint256 _benefitMultiplier,
        uint256 _contributionAmount,
        uint256 _membershipDuration,
        uint256 _feeAmount,
        address _memberWallet,
        MemberState _memberState
    ) internal {
        uint256 currentTimestamp = block.timestamp;
        uint256 userMembershipDuration;

        if (allowCustomDuration) {
            userMembershipDuration = _membershipDuration;
        } else {
            userMembershipDuration = DEFAULT_MEMBERSHIP_DURATION;
        }

        reserve.members[_memberWallet].benefitMultiplier = _benefitMultiplier;
        reserve.members[_memberWallet].membershipDuration = userMembershipDuration;
        reserve.members[_memberWallet].membershipStartTime = currentTimestamp;
        reserve.members[_memberWallet].contribution = _contributionAmount;
<<<<<<< HEAD
        reserve.members[_memberWallet].claimAddAmount =
            (_contributionAmount * (100 - reserve.dynamicReserveRatio)) /
            100;
        reserve.members[_memberWallet].totalWakalaFee = _wakalaAmount;
=======
        reserve.members[_memberWallet].totalServiceFee = _feeAmount;
>>>>>>> 29f45217
        reserve.members[_memberWallet].memberState = _memberState;

        // The KYC here is set to true to save gas doing this assumptions
        // 1. If the user first KYC and then join the pool, the KYC is already verified
        // 2. If the user join the pool and then KYC, then the KYC needs to change to true
        //    when the member is updated
        // 3. The user can not change the KYC status
        if (!reserve.members[_memberWallet].isKYCVerified)
            reserve.members[_memberWallet].isKYCVerified = true;

        emit OnMemberUpdated(
            reserve.members[_memberWallet].memberId,
            _memberWallet,
            _benefitMultiplier,
            _contributionAmount,
            _feeAmount,
            userMembershipDuration,
            currentTimestamp
        );
    }

    /**
     * @notice This function will update all the variables needed when a member pays the contribution
     * @param _payContribution true -> the contribution will be paid and the credit tokens will be minted
     *                         false -> np need to pay the contribution as it is already payed
     */
    function _memberPaymentFlow(
        uint256 _contributionAmount,
        uint256 _depositAmount,
        uint256 _feeAmount,
        address _memberWallet,
        bool _payContribution
    ) internal {
        _updateProFormas(_contributionAmount);
        _updateReserves(_contributionAmount, _depositAmount);
        _updateCashMappings(_depositAmount);
        uint256 cashLast12Months = _cashLast12Months(monthReference, dayReference);
        _updateDRR(cashLast12Months);
        _updateBMA(cashLast12Months);
        _mintDaoTokens(_contributionAmount, _memberWallet);
        if (_payContribution) {
            _transferAmounts(_depositAmount, _feeAmount, _memberWallet);
        }
    }

    function _updateProFormas(uint256 _contributionAmount) internal {
        // Scope to avoid stack too deep error. This scope update both pro formas
        uint256 updatedProFormaFundReserve = ReserveMathLib._updateProFormaFundReserve(
            reserve.proFormaFundReserve,
            _contributionAmount,
            reserve.dynamicReserveRatio
        );

        uint256 updatedProFormaClaimReserve = ReserveMathLib._updateProFormaClaimReserve(
            reserve.proFormaClaimReserve,
            _contributionAmount,
            reserve.serviceFee,
            reserve.initialReserveRatio
        );

        reserve.proFormaFundReserve = updatedProFormaFundReserve;
        reserve.proFormaClaimReserve = updatedProFormaClaimReserve;
    }

    function _updateReserves(uint256 _contributionAmount, uint256 _depositAmount) internal {
        uint256 toFundReserve = (_depositAmount * reserve.dynamicReserveRatio) / 100;
        uint256 toClaimReserve = _depositAmount - toFundReserve;

        reserve.totalFundReserve += toFundReserve;
        reserve.totalContributions += _contributionAmount;
        reserve.totalClaimReserve += toClaimReserve;
    }

    function _updateCashMappings(uint256 _depositAmount) internal {
        uint256 currentTimestamp = block.timestamp;

        if (dayDepositTimestamp == 0 && monthDepositTimestamp == 0) {
            // If the depositTimestamp is 0 it means it is the first deposit
            // Set the initial values for future calculations and reference
            dayDepositTimestamp = currentTimestamp;
            monthDepositTimestamp = currentTimestamp;
            monthToCashFlow[monthReference] = _depositAmount;
            dayToCashFlow[monthReference][dayReference] = _depositAmount;
        } else {
            // Check how many days and months have passed since the last deposit
            uint256 daysPassed = ReserveMathLib._calculateDaysPassed(
                currentTimestamp,
                dayDepositTimestamp
            );
            uint256 monthsPassed = ReserveMathLib._calculateMonthsPassed(
                currentTimestamp,
                monthDepositTimestamp
            );

            if (monthsPassed == 0) {
                // If no months have passed, update the mapping for the current month
                monthToCashFlow[monthReference] += _depositAmount;
                if (daysPassed == 0) {
                    // If no days have passed, update the mapping for the current day
                    dayToCashFlow[monthReference][dayReference] += _depositAmount;
                } else {
                    // If it is a new day, update the day deposit timestamp and the new day reference
                    dayDepositTimestamp += daysPassed * DAY;
                    dayReference += uint8(daysPassed);

                    // Update the mapping for the new day
                    dayToCashFlow[monthReference][dayReference] = _depositAmount;
                }
            } else {
                // If it is a new month, update the month deposit timestamp and the day deposit timestamp
                // both should be the same as it is a new month
                monthDepositTimestamp += monthsPassed * MONTH;
                dayDepositTimestamp = monthDepositTimestamp;
                // Update the month reference to the corresponding month
                monthReference += uint16(monthsPassed);
                // Calculate the day reference for the new month, we need to recalculate the days passed
                // with the new day deposit timestamp
                daysPassed = ReserveMathLib._calculateDaysPassed(
                    currentTimestamp,
                    dayDepositTimestamp
                );
                // The new day reference is the days passed + initial day. Initial day refers
                // to the first day of the month
                uint8 initialDay = 1;
                dayReference = uint8(daysPassed) + initialDay;

                // Update the mappings for the new month and day
                monthToCashFlow[monthReference] = _depositAmount;
                dayToCashFlow[monthReference][dayReference] = _depositAmount;
            }
        }
    }

    function _cashLast12Months(
        uint16 _currentMonth,
        uint8 _currentDay
    ) internal view returns (uint256 cashLast12Months_) {
        uint256 cash = 0;

        // Then make the iterations, according the month and day this function is called
        if (_currentMonth < 13) {
            // Less than a complete year, iterate through every month passed
            // Return everything stored in the mappings until now
            for (uint8 i = 1; i <= _currentMonth; ) {
                cash += monthToCashFlow[i];

                unchecked {
                    ++i;
                }
            }
        } else {
            // More than a complete year has passed, iterate the last 11 completed months
            // This happens since month 13
            uint16 monthBackCounter;
            uint16 monthsInYear = 12;

            for (uint8 i; i < monthsInYear; ) {
                monthBackCounter = _currentMonth - i;
                cash += monthToCashFlow[monthBackCounter];

                unchecked {
                    ++i;
                }
            }

            // Iterate an extra month to complete the days that are left from the current month
            uint16 extraMonthToCheck = _currentMonth - monthsInYear;
            uint8 dayBackCounter = 30;
            uint8 extraDaysToCheck = dayBackCounter - _currentDay;

            for (uint8 i; i < extraDaysToCheck; ) {
                cash += dayToCashFlow[extraMonthToCheck][dayBackCounter];

                unchecked {
                    ++i;
                    --dayBackCounter;
                }
            }
        }

        cashLast12Months_ = cash;
    }

    function _monthAndDayFromCall()
        internal
        view
        returns (uint16 currentMonth_, uint8 currentDay_)
    {
        uint256 currentTimestamp = block.timestamp;
        uint256 lastDayDepositTimestamp = dayDepositTimestamp;
        uint256 lastMonthDepositTimestamp = monthDepositTimestamp;

        // Calculate how many days and months have passed since the last deposit and the current timestamp
        uint256 daysPassed = ReserveMathLib._calculateDaysPassed(
            currentTimestamp,
            lastDayDepositTimestamp
        );
        uint256 monthsPassed = ReserveMathLib._calculateMonthsPassed(
            currentTimestamp,
            lastMonthDepositTimestamp
        );

        if (monthsPassed == 0) {
            // If  no months have passed, current month is the reference
            currentMonth_ = monthReference;
            if (daysPassed == 0) {
                // If no days have passed, current day is the reference
                currentDay_ = dayReference;
            } else {
                // If you are in a new day, calculate the days passed
                currentDay_ = uint8(daysPassed) + dayReference;
            }
        } else {
            // If you are in a new month, calculate the months passed
            currentMonth_ = uint16(monthsPassed) + monthReference;
            // Calculate the timestamp when this new month started
            uint256 timestampThisMonthStarted = lastMonthDepositTimestamp + (monthsPassed * MONTH);
            // And calculate the days passed in this new month using the new month timestamp
            daysPassed = ReserveMathLib._calculateDaysPassed(
                currentTimestamp,
                timestampThisMonthStarted
            );
            // The current day is the days passed in this new month
            uint8 initialDay = 1;
            currentDay_ = uint8(daysPassed) + initialDay;
        }
    }

    function _updateDRR(uint256 _cash) internal {
        uint256 updatedDynamicReserveRatio = ReserveMathLib
            ._calculateDynamicReserveRatioReserveShortfallMethod(
                reserve.dynamicReserveRatio,
                reserve.proFormaFundReserve,
                reserve.totalFundReserve,
                _cash
            );

        reserve.dynamicReserveRatio = updatedDynamicReserveRatio;
    }

    function _updateBMA(uint256 _cash) internal {
        uint256 bmaInflowAssumption = ReserveMathLib._calculateBmaInflowAssumption(
            _cash,
            reserve.serviceFee,
            reserve.initialReserveRatio
        );

        uint256 updatedBMA = ReserveMathLib._calculateBmaCashFlowMethod(
            reserve.totalClaimReserve,
            reserve.totalFundReserve,
            reserve.bmaFundReserveShare,
            reserve.proFormaClaimReserve,
            bmaInflowAssumption
        );

        reserve.benefitMultiplierAdjuster = updatedBMA;
    }

    function _transferAmounts(
        uint256 _depositAmount,
        uint256 _feeAmount,
        address _memberWallet
    ) internal {
        bool success;

        // Transfer the contribution to the pool
        success = contributionToken.transferFrom(_memberWallet, address(this), _depositAmount);
        if (!success) {
            revert TakasurePool__ContributionTransferFailed();
        }

        // Transfer the service fee to the fee claim address
        success = contributionToken.transferFrom(_memberWallet, feeClaimAddress, _feeAmount);
        if (!success) {
            revert TakasurePool__FeeTransferFailed();
        }
    }

    function _mintDaoTokens(uint256 _contributionAmount, address _memberWallet) internal {
        // Mint needed DAO Tokens
        uint256 mintAmount = _contributionAmount * DECIMALS_PRECISION; // 6 decimals to 18 decimals

        bool success = daoToken.mint(_memberWallet, mintAmount);
        if (!success) {
            revert TakasurePool__MintFailed();
        }
    }

    /// @notice Calculate the total earned and unearned contribution reserves for all active members
    // Todo: This will need another approach to avoid DoS, for now it is mainly to be able to test the algorithm
    function _totalECResAndCResUnboundedForLoop()
        internal
        view
        returns (uint256 totalECRes_, uint256 totalUCRes_)
    {
        for (uint256 i = 1; i <= memberIdCounter; ) {
            Member memory memberToCheck = idToMember[i];
            if (memberToCheck.memberState == MemberState.Active) {
                (uint256 memberECRes, uint256 memberUCRes) = ReserveMathLib
                    ._calculateECResAndUCResByMember(memberToCheck);

                totalECRes_ += memberECRes;
                totalUCRes_ += memberUCRes;
            }

            unchecked {
                ++i;
            }
        }
    }

    function _calculateSurplus() internal view returns (uint256 surplus_) {
        int256 possibleSurplus;

        (uint256 totalECRes, uint256 totalUCRes) = _totalECResAndCResUnboundedForLoop();
        uint256 UCRisk;

        if (totalUCRes * reserve.riskMultiplier > 0) {
            UCRisk = totalUCRes * reserve.riskMultiplier;
        }

        // surplus = max(0, ECRes - max(0, UCRisk - UCRes -  RPOOL))

        int256 unearned = int256(UCRisk) - int256(totalUCRes) - int256(RPOOL);

        if (unearned < 0) {
            unearned = 0;
        }

        possibleSurplus = int256(totalECRes) - unearned;

        if (possibleSurplus < 0) {
            surplus_ = 0;
        } else {
            surplus_ = uint256(possibleSurplus);
        }
    }

    ///@dev required by the OZ UUPS module
    function _authorizeUpgrade(address newImplementation) internal override onlyOwner {}
}<|MERGE_RESOLUTION|>--- conflicted
+++ resolved
@@ -482,14 +482,10 @@
         reserve.members[_memberWallet].membershipDuration = userMembershipDuration;
         reserve.members[_memberWallet].membershipStartTime = currentTimestamp;
         reserve.members[_memberWallet].contribution = _contributionAmount;
-<<<<<<< HEAD
         reserve.members[_memberWallet].claimAddAmount =
             (_contributionAmount * (100 - reserve.dynamicReserveRatio)) /
             100;
-        reserve.members[_memberWallet].totalWakalaFee = _wakalaAmount;
-=======
         reserve.members[_memberWallet].totalServiceFee = _feeAmount;
->>>>>>> 29f45217
         reserve.members[_memberWallet].memberState = _memberState;
 
         // The KYC here is set to true to save gas doing this assumptions
