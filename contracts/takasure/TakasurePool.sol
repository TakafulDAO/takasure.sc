//SPDX-License-Identifier: GPL-3.0

/**
 * @title TakasurePool
 * @author Maikel Ordaz
 * @dev Users communicate with this module to become members of the DAO. It contains member management
 *      functionality such as modifying or canceling the policy, updates BM and BMA, remove non active
 *      members, calculate surplus
 * @dev Upgradeable contract with UUPS pattern
 */
import {IERC20} from "@openzeppelin/contracts/token/ERC20/IERC20.sol";
import {IBenefitMultiplierConsumer} from "contracts/interfaces/IBenefitMultiplierConsumer.sol";

import {UUPSUpgradeable, Initializable} from "@openzeppelin/contracts-upgradeable/proxy/utils/UUPSUpgradeable.sol";
import {AccessControlUpgradeable} from "@openzeppelin/contracts-upgradeable/access/AccessControlUpgradeable.sol";
import {PausableUpgradeable} from "@openzeppelin/contracts-upgradeable/utils/PausableUpgradeable.sol";
import {ReentrancyGuardTransientUpgradeable} from "@openzeppelin/contracts-upgradeable/utils/ReentrancyGuardTransientUpgradeable.sol";
import {TSToken} from "contracts/token/TSToken.sol";

import {Reserve, Member, MemberState} from "contracts/types/TakasureTypes.sol";
import {ReserveMathLib} from "contracts/libraries/ReserveMathLib.sol";
import {TakasureEvents} from "contracts/libraries/TakasureEvents.sol";
import {TakasureErrors} from "contracts/libraries/TakasureErrors.sol";
import {Strings} from "@openzeppelin/contracts/utils/Strings.sol";

pragma solidity 0.8.25;

contract TakasurePool is
    Initializable,
    UUPSUpgradeable,
    AccessControlUpgradeable,
    PausableUpgradeable,
    ReentrancyGuardTransientUpgradeable
{
    IERC20 private contributionToken;
    TSToken private daoToken;
    IBenefitMultiplierConsumer private bmConsumer;

    Reserve private reserve;

    bytes32 public constant TAKADAO_OPERATOR = keccak256("TAKADAO_OPERATOR");
    bytes32 public constant DAO_MULTISIG = keccak256("DAO_MULTISIG");
    bytes32 public constant KYC_PROVIDER = keccak256("KYC_PROVIDER");
    bytes32 public constant PAUSE_GUARDIAN = keccak256("PAUSE_GUARDIAN");

    uint256 private constant DECIMALS_PRECISION = 1e12;
    uint256 private constant DECIMAL_REQUIREMENT_PRECISION_USDC = 1e4; // 4 decimals to receive at minimum 0.01 USDC
    uint256 private constant DEFAULT_MEMBERSHIP_DURATION = 5 * (365 days); // 5 year
    uint256 private constant MONTH = 30 days; // Todo: manage a better way for 365 days and leap years maybe?
    uint256 private constant DAY = 1 days;
    uint256 public constant INITIAL_RESERVE_RATIO = 40; // 40% Default

    bool public allowCustomDuration; // while false, the membership duration is fixed to 5 years

    uint256 private dayDepositTimestamp; // 0 at begining, then never is zero again
    uint256 private monthDepositTimestamp; // 0 at begining, then never is zero again
    uint16 private monthReference; // Will count the month. For gas issues will grow undefinitely
    uint8 private dayReference; // Will count the day of the month from 1 -> 30, then resets to 1

    uint256 public minimumThreshold;
    uint256 public maximumThreshold;
    uint256 public memberIdCounter;
    address public feeClaimAddress;

    uint256 RPOOL; // todo: define this value

    mapping(uint256 memberIdCounter => address memberWallet) private idToMemberWallet;

    mapping(uint16 month => uint256 montCashFlow) private monthToCashFlow;
    mapping(uint16 month => mapping(uint8 day => uint256 dayCashFlow)) private dayToCashFlow; // ? Maybe better block.timestamp => dailyDeposits for this one?

    modifier notZeroAddress(address _address) {
        if (_address == address(0)) {
            revert TakasureErrors.TakasurePool__ZeroAddress();
        }
        _;
    }

    modifier onlyDaoOrTakadao() {
        if (!hasRole(TAKADAO_OPERATOR, msg.sender) && !hasRole(DAO_MULTISIG, msg.sender))
            revert TakasureErrors.OnlyDaoOrTakadao();
        _;
    }

    /// @custom:oz-upgrades-unsafe-allow constructor
    constructor() {
        _disableInitializers();
    }

    /**
     * @param _contributionToken default USDC
     * @param _feeClaimAddress address allowed to claim the service fee
     * @param _daoOperator address allowed to manage the DAO
     * @dev it reverts if any of the addresses is zero
     */
    function initialize(
        address _contributionToken,
        address _feeClaimAddress,
        address _daoOperator,
        address _takadaoOperator,
        address _kycProvider,
        address _pauseGuardian,
        address _tokenAdmin,
        string memory _tokenName,
        string memory _tokenSymbol
    ) external initializer {
        __UUPSUpgradeable_init();
        __AccessControl_init();
        __ReentrancyGuardTransient_init();
        __Pausable_init();
        _grantRole(DEFAULT_ADMIN_ROLE, _daoOperator);
        _grantRole(TAKADAO_OPERATOR, _takadaoOperator);
        _grantRole(DAO_MULTISIG, _daoOperator);
        _grantRole(KYC_PROVIDER, _kycProvider);
        _grantRole(PAUSE_GUARDIAN, _pauseGuardian);

        contributionToken = IERC20(_contributionToken);
        daoToken = new TSToken(_tokenAdmin, _tokenName, _tokenSymbol);
        feeClaimAddress = _feeClaimAddress;

        monthReference = 1;
        dayReference = 1;
        minimumThreshold = 25e6; // 25 USDC // 6 decimals
        maximumThreshold = 250e6; // 250 USDC // 6 decimals

        reserve.dynamicReserveRatio = INITIAL_RESERVE_RATIO; // Default
        reserve.benefitMultiplierAdjuster = 100; // 100% Default
        reserve.serviceFee = 22; // 22% of the contribution amount. Default
        reserve.bmaFundReserveShare = 70; // 70% Default
        reserve.riskMultiplier = 2; // 2% Default
        reserve.isOptimizerEnabled = true; // Default

        emit TakasureEvents.OnInitialReserveValues(
            INITIAL_RESERVE_RATIO,
            reserve.dynamicReserveRatio,
            reserve.benefitMultiplierAdjuster,
            reserve.serviceFee,
            reserve.bmaFundReserveShare,
            reserve.isOptimizerEnabled,
            address(contributionToken),
            address(daoToken)
        );
    }

    /**
     * @notice Allow new members to join the pool. If the member is not KYCed, it will be created as inactive
     *         until the KYC is verified.If the member is already KYCed, the contribution will be paid and the
     *         member will be active.
     * @param contributionBeforeFee in six decimals
     * @param membershipDuration default 5 years
     * @dev it reverts if the contribution is less than the minimum threshold defaultes to `minimumThreshold`
     * @dev it reverts if the member is already active
     * @dev the contribution amount will be round down so the last four decimals will be zero. This means
     *      that the minimum contribution amount is 0.01 USDC
     * @dev the contribution amount will be round down so the last four decimals will be zero
     */
<<<<<<< HEAD
    function joinPool(
        uint256 contributionBeforeFee,
        uint256 membershipDuration
    ) external nonReentrant {
        // Todo: Check the user benefit multiplier against the oracle.
        if (reserve.members[msg.sender].memberState == MemberState.Active) {
            revert TakasureErrors.TakasurePool__MemberAlreadyExists();
=======
    function joinPool(uint256 contributionBeforeFee, uint256 membershipDuration) external {
        Member memory member = reserve.members[msg.sender];
        if (member.memberState != MemberState.Inactive) {
            revert TakasureErrors.TakasurePool__WrongMemberState();
>>>>>>> dde016f6
        }
        if (contributionBeforeFee < minimumThreshold || contributionBeforeFee > maximumThreshold) {
            revert TakasureErrors.TakasurePool__ContributionOutOfRange();
        }

        // Todo: re-calculate DAO Surplus.

        bool isKYCVerified = member.isKYCVerified;
        bool isRefunded = member.isRefunded;

        // Fetch the BM from the oracle
        uint256 benefitMultiplier = _getBenefitMultiplierFromOracle(msg.sender);

        (
            uint256 normalizedContributionBeforeFee,
            uint256 feeAmount,
            uint256 contributionAfterFee
        ) = _calculateAmountAndFees(contributionBeforeFee);

        if (isKYCVerified) {
            // Flow 1 KYC -> Join
            // It means the user is already in the system, we just need to update the values
            _updateMember({
                _benefitMultiplier: benefitMultiplier, // Will be fetched from off-chain oracle
                _contributionBeforeFee: normalizedContributionBeforeFee, // From the input
                _membershipDuration: membershipDuration, // From the input
                _feeAmount: feeAmount, // Calculated
                _memberWallet: msg.sender, // The member wallet
                _memberState: MemberState.Active, // Active state as it is already KYCed and paid the contribution
                _isKYCVerified: isKYCVerified, // The current state, does not change here
                _isRefunded: false // Reset to false as the user repays the contribution
            });

            // And we pay the contribution
            _memberPaymentFlow(
                normalizedContributionBeforeFee,
                contributionAfterFee,
                feeAmount,
                msg.sender,
                true
            );

            emit TakasureEvents.OnMemberJoined(reserve.members[msg.sender].memberId, msg.sender);
        } else {
            if (!isRefunded) {
                // Flow 2 Join -> KYC
                if (member.wallet != address(0)) {
                    revert TakasureErrors.TakasurePool__AlreadyJoinedPendingForKYC();
                }
                // If is not KYC verified, and not refunded, it is a completele new member, we create it
                _createNewMember({
                    _benefitMultiplier: benefitMultiplier, // Fetch from oracle
                    _contributionBeforeFee: normalizedContributionBeforeFee, // From the input
                    _membershipDuration: membershipDuration, // From the input
                    _feeAmount: feeAmount, // Calculated
                    _isKYCVerified: isKYCVerified, // The current state, in this case false
                    _memberWallet: msg.sender, // The member wallet
                    _memberState: MemberState.Inactive // Set to inactive until the KYC is verified
                });
            } else {
                // Flow 3 Refund -> Join
                // If is not KYC verified, but refunded, the member exist already, but was previously refunded
                _updateMember({
                    _benefitMultiplier: benefitMultiplier,
                    _contributionBeforeFee: normalizedContributionBeforeFee, // From the input
                    _membershipDuration: membershipDuration, // From the input
                    _feeAmount: feeAmount, // Calculated
                    _memberWallet: msg.sender, // The member wallet
                    _memberState: MemberState.Inactive, // Set to inactive until the KYC is verified
                    _isKYCVerified: isKYCVerified, // The current state, in this case false
                    _isRefunded: false // Reset to false as the user repays the contribution
                });
            }

            // The member will pay the contribution, but will remain inactive until the KYC is verified
            // This means the proformas wont be updated, the amounts wont be added to the reserves,
            // the cash flow mappings wont change, the DRR and BMA wont be updated, the tokens wont be minted
            _transferAmounts(contributionAfterFee, feeAmount, msg.sender);
        }
    }

    /**
     * @notice Set the KYC status of a member. If the member does not exist, it will be created as inactive
     *         until the contribution is paid with joinPool. If the member has already joined the pool, then
     *         the contribution will be paid and the member will be active.
     * @param memberWallet address of the member
     * @dev It reverts if the member is the zero address
     * @dev It reverts if the member is already KYCed
     */
    function setKYCStatus(address memberWallet) external onlyRole(KYC_PROVIDER) {
        if (memberWallet == address(0)) {
            revert TakasureErrors.TakasurePool__ZeroAddress();
        }
        if (reserve.members[memberWallet].isKYCVerified) {
            revert TakasureErrors.TakasurePool__MemberAlreadyKYCed();
        }

        bool isRefunded = reserve.members[memberWallet].isRefunded;

        // Fetch the BM from the oracle
        uint256 benefitMultiplier = _getBenefitMultiplierFromOracle(memberWallet);

        if (reserve.members[memberWallet].wallet == address(0)) {
            // Flow 1 KYC -> Join
            // This means the user does not exist yet
            _createNewMember({
                _benefitMultiplier: benefitMultiplier,
                _contributionBeforeFee: 0, // We dont know it yet
                _membershipDuration: 0, // We dont know it yet
                _feeAmount: 0, // We dont know it yet
                _isKYCVerified: true, // Set to true with this call
                _memberWallet: memberWallet, // The member wallet
                _memberState: MemberState.Inactive // Set to inactive until the contribution is paid
            });
        } else {
            if (!isRefunded) {
                // Flow 2 Join -> KYC
                // This means the user exists and payed contribution but is not KYCed yet, we update the values
                (
                    uint256 normalizedContributionBeforeFee,
                    uint256 feeAmount,
                    uint256 contributionAfterFee
                ) = _calculateAmountAndFees(reserve.members[memberWallet].contribution);

                _updateMember({
                    _benefitMultiplier: benefitMultiplier, // We take the current value
                    _contributionBeforeFee: normalizedContributionBeforeFee, // We take the current value
                    _membershipDuration: reserve.members[memberWallet].membershipDuration, // We take the current value
                    _feeAmount: feeAmount, // Calculated
                    _memberWallet: memberWallet, // The member wallet
                    _memberState: MemberState.Active, // Active state as the user is already paid the contribution and KYCed
                    _isKYCVerified: true, // Set to true with this call
                    _isRefunded: false // Remains false as the user is not refunded
                });

                // Then the everyting needed will be updated, proformas, reserves, cash flow,
                // DRR, BMA, tokens minted, no need to transfer the amounts as they are already paid
                _memberPaymentFlow(
                    normalizedContributionBeforeFee,
                    contributionAfterFee,
                    feeAmount,
                    memberWallet,
                    false
                );

                emit TakasureEvents.OnMemberJoined(
                    reserve.members[memberWallet].memberId,
                    memberWallet
                );
            } else {
                // Flow 4 Refund -> KYC
                // This means the user exists, but was refunded, we reset the values
                _updateMember({
                    _benefitMultiplier: benefitMultiplier, // As the B, does not change, we can avoid re-fetching
                    _contributionBeforeFee: 0, // Reset until the user pays the contribution
                    _membershipDuration: 0, // Reset until the user pays the contribution
                    _feeAmount: 0, // Reset until the user pays the contribution
                    _memberWallet: memberWallet, // The member wallet
                    _memberState: MemberState.Inactive, // Set to inactive until the contribution is paid
                    _isKYCVerified: true, // Set to true with this call
                    _isRefunded: true // Remains true until the user pays the contribution
                });
            }
        }
        emit TakasureEvents.OnMemberKycVerified(
            reserve.members[memberWallet].memberId,
            memberWallet
        );
    }

    /**
     * @notice Method to refunds a user
     * @dev To be called by the user itself
     */
    function refund() external {
        _refund(msg.sender);
    }

    /**
     * @notice Method to refunds a user
     * @dev To be called by anyone
     * @param memberWallet address to be refunded
     */
    function refund(address memberWallet) external notZeroAddress(memberWallet) {
        _refund(memberWallet);
    }

    function recurringPayment() external {
        if (reserve.members[msg.sender].memberState != MemberState.Active) {
            revert TakasureErrors.TakasurePool__WrongMemberState();
        }
        uint256 currentTimestamp = block.timestamp;
        uint256 membershipStartTime = reserve.members[msg.sender].membershipStartTime;
        uint256 membershipDuration = reserve.members[msg.sender].membershipDuration;
        uint256 lastPaidYearStartDate = reserve.members[msg.sender].lastPaidYearStartDate;
        uint256 year = 365 days;
        uint256 gracePeriod = 30 days;

        if (
            currentTimestamp > lastPaidYearStartDate + year + gracePeriod ||
            currentTimestamp > membershipStartTime + membershipDuration
        ) {
            revert TakasureErrors.TakasurePool__InvalidDate();
        }

        uint256 contributionBeforeFee = reserve.members[msg.sender].contribution;
        uint256 feeAmount = (contributionBeforeFee * reserve.serviceFee) / 100;
        uint256 contributionAfterFee = contributionBeforeFee - feeAmount;

        // Update the values
        reserve.members[msg.sender].lastPaidYearStartDate += 365 days;
        reserve.members[msg.sender].totalContributions += contributionBeforeFee;
        reserve.members[msg.sender].totalServiceFee += feeAmount;
        reserve.members[msg.sender].lastEcr = 0;
        reserve.members[msg.sender].lastUcr = 0;

        // And we pay the contribution
        _memberPaymentFlow(
            contributionBeforeFee,
            feeAmount,
            contributionAfterFee,
            msg.sender,
            true
        );

        emit TakasureEvents.OnRecurringPayment(
            msg.sender,
            reserve.members[msg.sender].memberId,
            reserve.members[msg.sender].lastPaidYearStartDate,
            reserve.members[msg.sender].totalContributions,
            reserve.members[msg.sender].totalServiceFee
        );
    }

    function setNewServiceFee(uint8 newServiceFee) external onlyRole(TAKADAO_OPERATOR) {
        if (newServiceFee > 35) {
            revert TakasureErrors.TakasurePool__WrongServiceFee();
        }
        reserve.serviceFee = newServiceFee;

        emit TakasureEvents.OnServiceFeeChanged(newServiceFee);
    }

    function setNewMinimumThreshold(uint256 newMinimumThreshold) external onlyRole(DAO_MULTISIG) {
        minimumThreshold = newMinimumThreshold;

        emit TakasureEvents.OnNewMinimumThreshold(newMinimumThreshold);
    }

    function setMaximumThreshold(uint256 newMaximumThreshold) external onlyRole(DAO_MULTISIG) {
        maximumThreshold = newMaximumThreshold;

        emit TakasureEvents.OnNewMaximumThreshold(newMaximumThreshold);
    }

    function setNewContributionToken(
        address newContributionToken
    ) external onlyRole(DAO_MULTISIG) notZeroAddress(newContributionToken) {
        contributionToken = IERC20(newContributionToken);
    }

    function setNewFeeClaimAddress(
        address newFeeClaimAddress
    ) external onlyRole(TAKADAO_OPERATOR) notZeroAddress(newFeeClaimAddress) {
        feeClaimAddress = newFeeClaimAddress;
    }

    function setNewBenefitMultiplierConsumer(
        address newBenefitMultiplierConsumer
    ) external onlyDaoOrTakadao notZeroAddress(newBenefitMultiplierConsumer) {
        address oldBenefitMultiplierConsumer = address(bmConsumer);
        bmConsumer = IBenefitMultiplierConsumer(newBenefitMultiplierConsumer);

        emit TakasureEvents.OnBenefitMultiplierConsumerChanged(
            newBenefitMultiplierConsumer,
            oldBenefitMultiplierConsumer
        );
    }

    function setAllowCustomDuration(bool _allowCustomDuration) external onlyRole(DAO_MULTISIG) {
        allowCustomDuration = _allowCustomDuration;
    }

    function setNewPauseGuardian(address newPauseGuardian) external onlyRole(PAUSE_GUARDIAN) {
        _grantRole(PAUSE_GUARDIAN, newPauseGuardian);
        _revokeRole(PAUSE_GUARDIAN, msg.sender);
    }

    function pause() external onlyRole(PAUSE_GUARDIAN) {
        _pause();
    }

    function unpause() external onlyRole(PAUSE_GUARDIAN) {
        _unpause();
    }

    function getReserveValues()
        external
        view
        returns (
            uint256 initialReserveRatio_,
            uint256 dynamicReserveRatio_,
            uint256 benefitMultiplierAdjuster_,
            uint256 totalContributions_,
            uint256 totalClaimReserve_,
            uint256 totalFundReserve_,
            uint256 proFormaFundReserve_,
            uint256 proFormaClaimReserve_,
            uint256 lossRatio_,
            uint8 serviceFee_,
            uint8 bmaFundReserveShare_,
            bool isOptimizerEnabled_
        )
    {
        initialReserveRatio_ = INITIAL_RESERVE_RATIO;
        dynamicReserveRatio_ = reserve.dynamicReserveRatio;
        benefitMultiplierAdjuster_ = reserve.benefitMultiplierAdjuster;
        totalContributions_ = reserve.totalContributions;
        totalClaimReserve_ = reserve.totalClaimReserve;
        totalFundReserve_ = reserve.totalFundReserve;
        proFormaFundReserve_ = reserve.proFormaFundReserve;
        proFormaClaimReserve_ = reserve.proFormaClaimReserve;
        lossRatio_ = reserve.lossRatio;
        serviceFee_ = reserve.serviceFee;
        bmaFundReserveShare_ = reserve.bmaFundReserveShare;
        isOptimizerEnabled_ = reserve.isOptimizerEnabled;
    }

    function getSurplus() external view returns (uint256 ECRes_, uint256 UCRes_, uint256 surplus_) {
        ECRes_ = reserve.ECRes;
        UCRes_ = reserve.UCRes;
        surplus_ = reserve.surplus;
    }

    function getMemberKYCStatus(address member) external view returns (bool isKYCVerified_) {
        isKYCVerified_ = reserve.members[member].isKYCVerified;
    }

    function getMemberFromId(uint256 memberId) external view returns (address) {
        return idToMemberWallet[memberId];
    }

    function getMemberFromAddress(address member) external view returns (Member memory) {
        return reserve.members[member];
    }

    function getDaoTokenAddress() external view returns (address) {
        return address(daoToken);
    }

    function getContributionTokenAddress() external view returns (address contributionToken_) {
        contributionToken_ = address(contributionToken);
    }

    /**
     * @notice Get the cash flow for the last 12 months. From the time is called
     * @return cash_ the cash flow for the last 12 months
     */
    function getCashLast12Months() external view returns (uint256 cash_) {
        (uint16 monthFromCall, uint8 dayFromCall) = _monthAndDayFromCall();
        cash_ = _cashLast12Months(monthFromCall, dayFromCall);
    }

    function _refund(address _memberWallet) internal {
        // The member should not be KYCed neither already refunded
        if (reserve.members[_memberWallet].isKYCVerified == true) {
            revert TakasureErrors.TakasurePool__MemberAlreadyKYCed();
        }
        if (reserve.members[_memberWallet].isRefunded == true) {
            revert TakasureErrors.TakasurePool__NothingToRefund();
        }
        uint256 currentTimestamp = block.timestamp;
        uint256 membershipStartTime = reserve.members[_memberWallet].membershipStartTime;
        // The member can refund after 14 days of the payment
        uint256 limitTimestamp = membershipStartTime + (14 days);
        if (currentTimestamp < limitTimestamp) {
            revert TakasureErrors.TakasurePool__TooEarlytoRefund();
        }
        // No need to check if contribution amounnt is 0, as the member only is created with the contribution 0
        // when first KYC and then join the pool. So the previous check is enough

        // As there is only one contribution, is easy to calculte with the Member struct values
        uint256 contributionAmount = reserve.members[_memberWallet].contribution;
        uint256 serviceFeeAmount = reserve.members[_memberWallet].totalServiceFee;
        uint256 amountToRefund = contributionAmount - serviceFeeAmount;

        // Update the member values
        reserve.members[_memberWallet].isRefunded = true;

        // Transfer the amount to refund
        bool success = contributionToken.transfer(_memberWallet, amountToRefund);
        if (!success) {
            revert TakasureErrors.TakasurePool__RefundFailed();
        }

        emit TakasureEvents.OnRefund(
            reserve.members[_memberWallet].memberId,
            _memberWallet,
            amountToRefund
        );
    }

    function _calculateAmountAndFees(
        uint256 _contributionBeforeFee
    )
        internal
        view
        returns (
            uint256 normalizedContributionBeforeFee_,
            uint256 feeAmount_,
            uint256 contributionAfterFee_
        )
    {
        // Then we pay the contribution
        // The minimum we can receive is 0,01 USDC, here we round it. This to prevent rounding errors
        // i.e. contributionAmount = (25.123456 / 1e4) * 1e4 = 25.12USDC
        normalizedContributionBeforeFee_ =
            (_contributionBeforeFee / DECIMAL_REQUIREMENT_PRECISION_USDC) *
            DECIMAL_REQUIREMENT_PRECISION_USDC;
        feeAmount_ = (normalizedContributionBeforeFee_ * reserve.serviceFee) / 100;
        contributionAfterFee_ = normalizedContributionBeforeFee_ - feeAmount_;
    }

    function _createNewMember(
        uint256 _benefitMultiplier,
        uint256 _contributionBeforeFee,
        uint256 _membershipDuration,
        uint256 _feeAmount,
        bool _isKYCVerified,
        address _memberWallet,
        MemberState _memberState
    ) internal {
        ++memberIdCounter;
        uint256 currentTimestamp = block.timestamp;
        uint256 userMembershipDuration;

        if (allowCustomDuration) {
            userMembershipDuration = _membershipDuration;
        } else {
            userMembershipDuration = DEFAULT_MEMBERSHIP_DURATION;
        }

        uint256 contributionAfterFee = _contributionBeforeFee - _feeAmount;
        uint256 claimAddAmount = (contributionAfterFee * (100 - reserve.dynamicReserveRatio)) / 100;

        Member memory newMember = Member({
            memberId: memberIdCounter,
            benefitMultiplier: _benefitMultiplier,
            membershipDuration: userMembershipDuration,
            membershipStartTime: currentTimestamp,
            lastPaidYearStartDate: currentTimestamp,
            contribution: _contributionBeforeFee,
            claimAddAmount: claimAddAmount,
            totalContributions: _contributionBeforeFee,
            totalServiceFee: _feeAmount,
            creditTokensBalance: 0,
            wallet: _memberWallet,
            memberState: _memberState,
            memberSurplus: 0, // Todo
            isKYCVerified: _isKYCVerified,
            isRefunded: false,
            lastEcr: 0,
            lastUcr: 0
        });

        // Add the member to the corresponding mappings
        reserve.members[_memberWallet] = newMember;
        idToMemberWallet[memberIdCounter] = _memberWallet;

        emit TakasureEvents.OnMemberCreated(
            memberIdCounter,
            _memberWallet,
            _benefitMultiplier,
            _contributionBeforeFee,
            _feeAmount,
            userMembershipDuration,
            currentTimestamp
        );
    }

    function _updateMember(
        uint256 _benefitMultiplier,
        uint256 _contributionBeforeFee,
        uint256 _membershipDuration,
        uint256 _feeAmount,
        address _memberWallet,
        MemberState _memberState,
        bool _isKYCVerified,
        bool _isRefunded
    ) internal {
        uint256 currentTimestamp = block.timestamp;
        uint256 userMembershipDuration;
        uint256 contributionAfterFee = _contributionBeforeFee - _feeAmount;
        uint256 claimAddAmount = (contributionAfterFee * (100 - reserve.dynamicReserveRatio)) / 100;

        if (allowCustomDuration) {
            userMembershipDuration = _membershipDuration;
        } else {
            userMembershipDuration = DEFAULT_MEMBERSHIP_DURATION;
        }

        reserve.members[_memberWallet].benefitMultiplier = _benefitMultiplier;
        reserve.members[_memberWallet].membershipDuration = userMembershipDuration;
        reserve.members[_memberWallet].membershipStartTime = currentTimestamp;
        reserve.members[_memberWallet].contribution = _contributionBeforeFee;
        reserve.members[_memberWallet].claimAddAmount = claimAddAmount;
        reserve.members[_memberWallet].totalServiceFee = _feeAmount;
        reserve.members[_memberWallet].memberState = _memberState;
        reserve.members[_memberWallet].isKYCVerified = _isKYCVerified;
        reserve.members[_memberWallet].isRefunded = _isRefunded;

        emit TakasureEvents.OnMemberUpdated(
            reserve.members[_memberWallet].memberId,
            _memberWallet,
            _benefitMultiplier,
            _contributionBeforeFee,
            _feeAmount,
            userMembershipDuration,
            currentTimestamp
        );
    }

    /**
     * @notice This function will update all the variables needed when a member pays the contribution
     * @param _payContribution true -> the contribution will be paid and the credit tokens will be minted
     *                                      false -> no need to pay the contribution as it is already payed
     */
    function _memberPaymentFlow(
        uint256 _contributionBeforeFee,
        uint256 _contributionAfterFee,
        uint256 _feeAmount,
        address _memberWallet,
        bool _payContribution
    ) internal {
        _getBenefitMultiplierFromOracle(_memberWallet);
        _updateProFormas(_contributionAfterFee, _contributionBeforeFee);
        _updateReserves(_contributionBeforeFee, _contributionAfterFee);
        _updateCashMappings(_contributionAfterFee);
        uint256 cashLast12Months = _cashLast12Months(monthReference, dayReference);
        _updateDRR(cashLast12Months);
        _updateBMA(cashLast12Months);
        _mintDaoTokens(_contributionBeforeFee, _memberWallet);
        // update ucrisk calculation ratio
        _memberSurplus();
        if (_payContribution) {
            _transferAmounts(_contributionAfterFee, _feeAmount, _memberWallet);
        }
    }

    function _getBenefitMultiplierFromOracle(
        address _member
    ) internal returns (uint256 benefitMultiplier_) {
        string memory memberAddressToString = Strings.toHexString(uint256(uint160(_member)), 20);

        // First we check if there is already a request id for this member
        bytes32 requestId = bmConsumer.memberToRequestId(memberAddressToString);

        if (requestId == 0) {
            // If there is no request id, it means the member has no valid BM yet. So we make a new request
            string[] memory args = new string[](1);
            args[0] = memberAddressToString;
            bmConsumer.sendRequest(args);
        } else {
            // If there is a request id, we check if it was successful
            bool successRequest = bmConsumer.idToSuccessRequest(requestId);

            if (successRequest) {
                benefitMultiplier_ = bmConsumer.idToBenefitMultiplier(requestId);
                reserve.members[_member].benefitMultiplier = benefitMultiplier_;
            } else {
                // If failed we get the error and revert with it
                bytes memory errorResponse = bmConsumer.idToErrorResponse(requestId);
                revert TakasureErrors.TakasurePool__BenefitMultiplierRequestFailed(errorResponse);
            }
        }
    }

    function _updateProFormas(
        uint256 _contributionAfterFee,
        uint256 _contributionBeforeFee
    ) internal {
        // Scope to avoid stack too deep error. This scope update both pro formas
        uint256 updatedProFormaFundReserve = ReserveMathLib._updateProFormaFundReserve(
            reserve.proFormaFundReserve,
            _contributionAfterFee,
            INITIAL_RESERVE_RATIO
        );

        uint256 updatedProFormaClaimReserve = ReserveMathLib._updateProFormaClaimReserve(
            reserve.proFormaClaimReserve,
            _contributionBeforeFee,
            reserve.serviceFee,
            INITIAL_RESERVE_RATIO
        );

        reserve.proFormaFundReserve = updatedProFormaFundReserve;
        reserve.proFormaClaimReserve = updatedProFormaClaimReserve;

        emit TakasureEvents.OnNewProFormaValues(
            updatedProFormaFundReserve,
            updatedProFormaClaimReserve
        );
    }

    function _updateReserves(
        uint256 _contributionBeforeFee,
        uint256 _contributionAfterFee
    ) internal {
        uint256 toFundReserve = (_contributionAfterFee * reserve.dynamicReserveRatio) / 100;
        uint256 toClaimReserve = _contributionAfterFee - toFundReserve;

        reserve.totalFundReserve += toFundReserve;
        reserve.totalContributions += _contributionBeforeFee;
        reserve.totalClaimReserve += toClaimReserve;

        emit TakasureEvents.OnNewReserveValues(
            reserve.totalContributions,
            reserve.totalClaimReserve,
            reserve.totalFundReserve
        );
    }

    function _updateCashMappings(uint256 _contributionAfterFee) internal {
        uint256 currentTimestamp = block.timestamp;

        if (dayDepositTimestamp == 0 && monthDepositTimestamp == 0) {
            // If the depositTimestamp is 0 it means it is the first deposit
            // Set the initial values for future calculations and reference
            dayDepositTimestamp = currentTimestamp;
            monthDepositTimestamp = currentTimestamp;
            monthToCashFlow[monthReference] = _contributionAfterFee;
            dayToCashFlow[monthReference][dayReference] = _contributionAfterFee;
        } else {
            // Check how many days and months have passed since the last deposit
            uint256 daysPassed = ReserveMathLib._calculateDaysPassed(
                currentTimestamp,
                dayDepositTimestamp
            );
            uint256 monthsPassed = ReserveMathLib._calculateMonthsPassed(
                currentTimestamp,
                monthDepositTimestamp
            );

            if (monthsPassed == 0) {
                // If no months have passed, update the mapping for the current month
                monthToCashFlow[monthReference] += _contributionAfterFee;
                if (daysPassed == 0) {
                    // If no days have passed, update the mapping for the current day
                    dayToCashFlow[monthReference][dayReference] += _contributionAfterFee;
                } else {
                    // If it is a new day, update the day deposit timestamp and the new day reference
                    dayDepositTimestamp += daysPassed * DAY;
                    dayReference += uint8(daysPassed);

                    // Update the mapping for the new day
                    dayToCashFlow[monthReference][dayReference] = _contributionAfterFee;
                }
            } else {
                // If it is a new month, update the month deposit timestamp and the day deposit timestamp
                // both should be the same as it is a new month
                monthDepositTimestamp += monthsPassed * MONTH;
                dayDepositTimestamp = monthDepositTimestamp;
                // Update the month reference to the corresponding month
                monthReference += uint16(monthsPassed);
                // Calculate the day reference for the new month, we need to recalculate the days passed
                // with the new day deposit timestamp
                daysPassed = ReserveMathLib._calculateDaysPassed(
                    currentTimestamp,
                    dayDepositTimestamp
                );
                // The new day reference is the days passed + initial day. Initial day refers
                // to the first day of the month
                uint8 initialDay = 1;
                dayReference = uint8(daysPassed) + initialDay;

                // Update the mappings for the new month and day
                monthToCashFlow[monthReference] = _contributionAfterFee;
                dayToCashFlow[monthReference][dayReference] = _contributionAfterFee;
            }
        }
    }

    function _cashLast12Months(
        uint16 _currentMonth,
        uint8 _currentDay
    ) internal view returns (uint256 cashLast12Months_) {
        uint256 cash = 0;

        // Then make the iterations, according the month and day this function is called
        if (_currentMonth < 13) {
            // Less than a complete year, iterate through every month passed
            // Return everything stored in the mappings until now
            for (uint8 i = 1; i <= _currentMonth; ) {
                cash += monthToCashFlow[i];

                unchecked {
                    ++i;
                }
            }
        } else {
            // More than a complete year has passed, iterate the last 11 completed months
            // This happens since month 13
            uint16 monthBackCounter;
            uint16 monthsInYear = 12;

            for (uint8 i; i < monthsInYear; ) {
                monthBackCounter = _currentMonth - i;
                cash += monthToCashFlow[monthBackCounter];

                unchecked {
                    ++i;
                }
            }

            // Iterate an extra month to complete the days that are left from the current month
            uint16 extraMonthToCheck = _currentMonth - monthsInYear;
            uint8 dayBackCounter = 30;
            uint8 extraDaysToCheck = dayBackCounter - _currentDay;

            for (uint8 i; i < extraDaysToCheck; ) {
                cash += dayToCashFlow[extraMonthToCheck][dayBackCounter];

                unchecked {
                    ++i;
                    --dayBackCounter;
                }
            }
        }

        cashLast12Months_ = cash;
    }

    function _monthAndDayFromCall()
        internal
        view
        returns (uint16 currentMonth_, uint8 currentDay_)
    {
        uint256 currentTimestamp = block.timestamp;
        uint256 lastDayDepositTimestamp = dayDepositTimestamp;
        uint256 lastMonthDepositTimestamp = monthDepositTimestamp;

        // Calculate how many days and months have passed since the last deposit and the current timestamp
        uint256 daysPassed = ReserveMathLib._calculateDaysPassed(
            currentTimestamp,
            lastDayDepositTimestamp
        );
        uint256 monthsPassed = ReserveMathLib._calculateMonthsPassed(
            currentTimestamp,
            lastMonthDepositTimestamp
        );

        if (monthsPassed == 0) {
            // If  no months have passed, current month is the reference
            currentMonth_ = monthReference;
            if (daysPassed == 0) {
                // If no days have passed, current day is the reference
                currentDay_ = dayReference;
            } else {
                // If you are in a new day, calculate the days passed
                currentDay_ = uint8(daysPassed) + dayReference;
            }
        } else {
            // If you are in a new month, calculate the months passed
            currentMonth_ = uint16(monthsPassed) + monthReference;
            // Calculate the timestamp when this new month started
            uint256 timestampThisMonthStarted = lastMonthDepositTimestamp + (monthsPassed * MONTH);
            // And calculate the days passed in this new month using the new month timestamp
            daysPassed = ReserveMathLib._calculateDaysPassed(
                currentTimestamp,
                timestampThisMonthStarted
            );
            // The current day is the days passed in this new month
            uint8 initialDay = 1;
            currentDay_ = uint8(daysPassed) + initialDay;
        }
    }

    function _updateDRR(uint256 _cash) internal {
        uint256 updatedDynamicReserveRatio = ReserveMathLib._calculateDynamicReserveRatio(
            INITIAL_RESERVE_RATIO,
            reserve.proFormaFundReserve,
            reserve.totalFundReserve,
            _cash
        );

        reserve.dynamicReserveRatio = updatedDynamicReserveRatio;

        emit TakasureEvents.OnNewDynamicReserveRatio(updatedDynamicReserveRatio);
    }

    function _updateBMA(uint256 _cash) internal {
        uint256 bmaInflowAssumption = ReserveMathLib._calculateBmaInflowAssumption(
            _cash,
            reserve.serviceFee,
            INITIAL_RESERVE_RATIO
        );

        uint256 updatedBMA = ReserveMathLib._calculateBmaCashFlowMethod(
            reserve.totalClaimReserve,
            reserve.totalFundReserve,
            reserve.bmaFundReserveShare,
            reserve.proFormaClaimReserve,
            bmaInflowAssumption
        );

        reserve.benefitMultiplierAdjuster = updatedBMA;

        emit TakasureEvents.OnNewBenefitMultiplierAdjuster(updatedBMA);
    }

    function _transferAmounts(
        uint256 _contributionAfterFee,
        uint256 _feeAmount,
        address _memberWallet
    ) internal {
        bool success;

        // Transfer the contribution to the pool
        success = contributionToken.transferFrom(
            _memberWallet,
            address(this),
            _contributionAfterFee
        );
        if (!success) {
            revert TakasureErrors.TakasurePool__ContributionTransferFailed();
        }

        // Transfer the service fee to the fee claim address
        success = contributionToken.transferFrom(_memberWallet, feeClaimAddress, _feeAmount);
        if (!success) {
            revert TakasureErrors.TakasurePool__FeeTransferFailed();
        }
    }

    function _mintDaoTokens(uint256 _contributionBeforeFee, address _memberWallet) internal {
        // Mint needed DAO Tokens
        uint256 mintAmount = _contributionBeforeFee * DECIMALS_PRECISION; // 6 decimals to 18 decimals
        reserve.members[_memberWallet].creditTokensBalance = mintAmount;

        bool success = daoToken.mint(address(this), mintAmount);
        if (!success) {
            revert TakasureErrors.TakasurePool__MintFailed();
        }
    }

<<<<<<< HEAD
    function _pause() internal override whenNotPaused onlyRole(PAUSE_GUARDIAN) {
        super._pause();
    }

    function _unpause() internal override whenPaused onlyRole(PAUSE_GUARDIAN) {
        super._unpause();
    }

    /// @notice Calculate the total earned and unearned contribution reserves for all active members
    // Todo: This will need another approach to avoid DoS, for now it is mainly to be able to test the algorithm
    function _totalECResAndUCResUnboundedLoop()
        internal
        returns (uint256 totalECRes_, uint256 totalUCRes_)
    {
        uint256 newECRes;
        // We check for every member except the recently added
        for (uint256 i = 1; i <= memberIdCounter - 1; ) {
            address memberWallet = idToMemberWallet[i];
            Member storage memberToCheck = reserve.members[memberWallet];
            if (memberToCheck.memberState == MemberState.Active) {
                (uint256 memberEcr, uint256 memberUcr) = ReserveMathLib._calculateEcrAndUcrByMember(
                    memberToCheck
                );

                newECRes += memberEcr;
                totalUCRes_ += memberUcr;
            }

            unchecked {
                ++i;
            }
        }

        reserve.ECRes += newECRes;
        reserve.UCRes = totalUCRes_;

        totalECRes_ = reserve.ECRes;
    }

    function _calculateSurplus() internal returns (uint256 surplus_) {
        (uint256 totalECRes, uint256 totalUCRes) = _totalECResAndUCResUnboundedLoop();
        uint256 UCRisk;

        UCRisk = (totalUCRes * reserve.riskMultiplier) / 100;

        // surplus = max(0, ECRes - max(0, UCRisk - UCRes -  RPOOL))
        surplus_ = uint256(
            ReserveMathLib._maxInt(
                0,
                (int256(totalECRes) -
                    ReserveMathLib._maxInt(
                        0,
                        (int256(UCRisk) - int256(totalUCRes) - int256(RPOOL))
                    ))
            )
        );

        reserve.surplus = surplus_;

        emit TakasureEvents.OnFundSurplusUpdated(surplus_);
    }

    function _memberSurplus() internal {
        uint256 totalSurplus = _calculateSurplus();
        uint256 userCreditTokensBalance = reserve.members[msg.sender].creditTokensBalance;
        uint256 totalCreditTokens = daoToken.balanceOf(address(this));
        uint256 userSurplus = (totalSurplus * userCreditTokensBalance) / totalCreditTokens;
        reserve.members[msg.sender].memberSurplus = userSurplus;
        emit TakasureEvents.OnMemberSurplusUpdated(
            reserve.members[msg.sender].memberId,
            userSurplus
        );
    }

=======
>>>>>>> dde016f6
    ///@dev required by the OZ UUPS module
    function _authorizeUpgrade(
        address newImplementation
    ) internal override onlyRole(DAO_MULTISIG) {}
}<|MERGE_RESOLUTION|>--- conflicted
+++ resolved
@@ -154,20 +154,14 @@
      *      that the minimum contribution amount is 0.01 USDC
      * @dev the contribution amount will be round down so the last four decimals will be zero
      */
-<<<<<<< HEAD
     function joinPool(
         uint256 contributionBeforeFee,
         uint256 membershipDuration
     ) external nonReentrant {
         // Todo: Check the user benefit multiplier against the oracle.
-        if (reserve.members[msg.sender].memberState == MemberState.Active) {
-            revert TakasureErrors.TakasurePool__MemberAlreadyExists();
-=======
-    function joinPool(uint256 contributionBeforeFee, uint256 membershipDuration) external {
         Member memory member = reserve.members[msg.sender];
         if (member.memberState != MemberState.Inactive) {
             revert TakasureErrors.TakasurePool__WrongMemberState();
->>>>>>> dde016f6
         }
         if (contributionBeforeFee < minimumThreshold || contributionBeforeFee > maximumThreshold) {
             revert TakasureErrors.TakasurePool__ContributionOutOfRange();
@@ -1013,15 +1007,6 @@
         }
     }
 
-<<<<<<< HEAD
-    function _pause() internal override whenNotPaused onlyRole(PAUSE_GUARDIAN) {
-        super._pause();
-    }
-
-    function _unpause() internal override whenPaused onlyRole(PAUSE_GUARDIAN) {
-        super._unpause();
-    }
-
     /// @notice Calculate the total earned and unearned contribution reserves for all active members
     // Todo: This will need another approach to avoid DoS, for now it is mainly to be able to test the algorithm
     function _totalECResAndUCResUnboundedLoop()
@@ -1088,8 +1073,6 @@
         );
     }
 
-=======
->>>>>>> dde016f6
     ///@dev required by the OZ UUPS module
     function _authorizeUpgrade(
         address newImplementation
