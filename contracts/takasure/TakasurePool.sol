//SPDX-License-Identifier: GPL-3.0

/**
 * @title TakasurePool
 * @author Maikel Ordaz
 * @dev Users communicate with this module to become members of the DAO. It contains member management
 *      functionality such as modifying or canceling the policy, updates BM and BMA, remove non active
 *      members, calculate surplus
 * @dev Upgradeable contract with UUPS pattern
 */
import {IERC20} from "@openzeppelin/contracts/token/ERC20/IERC20.sol";
import {ITSToken} from "../interfaces/ITSToken.sol";

import {UUPSUpgradeable, Initializable} from "@openzeppelin/contracts-upgradeable/proxy/utils/UUPSUpgradeable.sol";
import {OwnableUpgradeable} from "@openzeppelin/contracts-upgradeable/access/OwnableUpgradeable.sol";

import {Reserve, Member, MemberState} from "../types/TakasureTypes.sol";
import {ReserveMathLib} from "../libraries/ReserveMathLib.sol";
import {TakasureEvents} from "../libraries/TakasureEvents.sol";
import {TakasureErrors} from "../libraries/TakasureErrors.sol";

pragma solidity 0.8.25;

// todo: change OwnableUpgradeable to AccessControlUpgradeable
contract TakasurePool is Initializable, UUPSUpgradeable, OwnableUpgradeable {
    IERC20 private contributionToken;
    ITSToken private daoToken;

    Reserve private reserve;

    uint256 private constant DECIMALS_PRECISION = 1e12;
    uint256 private constant DECIMAL_REQUIREMENT_PRECISION_USDC = 1e4; // 4 decimals to receive at minimum 0.01 USDC
    uint256 private constant DEFAULT_MEMBERSHIP_DURATION = 5 * (365 days); // 5 year
    uint256 private constant MONTH = 30 days; // Todo: manage a better way for 365 days and leap years maybe?
    uint256 private constant DAY = 1 days;

    bool public allowCustomDuration; // while false, the membership duration is fixed to 5 years

    uint256 private dayDepositTimestamp; // 0 at begining, then never is zero again
    uint256 private monthDepositTimestamp; // 0 at begining, then never is zero again
    uint16 private monthReference; // Will count the month. For gas issues will grow undefinitely
    uint8 private dayReference; // Will count the day of the month from 1 -> 30, then resets to 1

    uint256 public minimumThreshold;
    uint256 public memberIdCounter;
    address public feeClaimAddress;

    mapping(uint256 memberIdCounter => Member) private idToMember;

    mapping(uint16 month => uint256 montCashFlow) private monthToCashFlow;
    mapping(uint16 month => mapping(uint8 day => uint256 dayCashFlow)) private dayToCashFlow; // ? Maybe better block.timestamp => dailyDeposits for this one?

<<<<<<< HEAD
    event OnMemberCreated(
        uint256 indexed memberId,
        address indexed member,
        uint256 indexed benefitMultiplier,
        uint256 contributionAmount,
        uint256 serviceFee,
        uint256 membershipDuration,
        uint256 membershipStartTime
    ); // Emited when a new member is created
    event OnMemberUpdated(
        uint256 indexed memberId,
        address indexed member,
        uint256 indexed benefitMultiplier,
        uint256 contributionAmount,
        uint256 serviceFee,
        uint256 membershipDuration,
        uint256 membershipStartTime
    ); // Emited when a member is updated. This is used when a member first KYCed and then paid the contribution
    event OnMemberJoined(uint indexed memberId, address indexed member);
    event OnMemberKycVerified(address indexed member);
    event OnRecurringPayment(
        address indexed member,
        uint256 indexed updatedYearsCovered,
        uint256 indexed updatedContribution,
        uint256 updatedTotalServiceFee
    );
    event OnRefund(address indexed member, uint256 indexed amount);
    event OnServiceFeeChanged(uint8 indexed newServiceFee);

    error TakasurePool__MemberAlreadyExists();
    error TakasurePool__ZeroAddress();
    error TakasurePool__ContributionBelowMinimumThreshold();
    error TakasurePool__ContributionTransferFailed();
    error TakasurePool__FeeTransferFailed();
    error TakasurePool__MintFailed();
    error TakasurePool__WrongServiceFee();
    error TakasurePool__MemberAlreadyKYCed();
    error TakasurePool__WrongMemberState();
    error TakasurePool__InvalidDate();
    error TakasurePool__NothingToRefund();
    error TakasurePool__RefundFailed();

=======
>>>>>>> adf2b598
    modifier notZeroAddress(address _address) {
        if (_address == address(0)) {
            revert TakasureErrors.TakasurePool__ZeroAddress();
        }
        _;
    }

    /// @custom:oz-upgrades-unsafe-allow constructor
    constructor() {
        _disableInitializers();
    }

    /**
     * @param _contributionToken default USDC
     * @param _daoToken utility token for the DAO
     * @param _feeClaimAddress address allowed to claim the service fee
     * @param _daoOperator address allowed to manage the DAO
     * @dev it reverts if any of the addresses is zero
     */
    function initialize(
        address _contributionToken,
        address _daoToken,
        address _feeClaimAddress,
        address _daoOperator
    )
        external
        initializer
        notZeroAddress(_contributionToken)
        notZeroAddress(_daoToken)
        notZeroAddress(_feeClaimAddress)
        notZeroAddress(_daoOperator)
    {
        __UUPSUpgradeable_init();
        __Ownable_init(_daoOperator);

        contributionToken = IERC20(_contributionToken);
        daoToken = ITSToken(_daoToken);
        feeClaimAddress = _feeClaimAddress;

        monthReference = 1;
        dayReference = 1;
        minimumThreshold = 25e6; // 25 USDC // 6 decimals

        reserve.initialReserveRatio = 40; // 40% Default
        reserve.dynamicReserveRatio = reserve.initialReserveRatio; // Default
        reserve.benefitMultiplierAdjuster = 100; // 100% Default
        reserve.serviceFee = 20; // 20% of the contribution amount. Default
        reserve.bmaFundReserveShare = 70; // 70% Default

        emit TakasureEvents.OnInitialReserveValues(
            reserve.initialReserveRatio,
            reserve.dynamicReserveRatio,
            reserve.benefitMultiplierAdjuster,
            reserve.serviceFee,
            reserve.bmaFundReserveShare,
            address(contributionToken),
            address(daoToken)
        );
    }

    /**
     * @notice Allow new members to join the pool. If the member is not KYCed, it will be created as inactive
     *         until the KYC is verified.If the member is already KYCed, the contribution will be paid and the
     *         member will be active.
     * @param benefitMultiplier fetched from off-chain oracle
     * @param contributionAmount in six decimals
     * @param membershipDuration default 5 years
     * @dev it reverts if the contribution is less than the minimum threshold defaultes to `minimumThreshold`
     * @dev it reverts if the member is already active
     * @dev the contribution amount will be round down so the last four decimals will be zero. This means
     *      that the minimum contribution amount is 0.01 USDC
     * @dev the contribution amount will be round down so the last four decimals will be zero
     */
    function joinPool(
        uint256 benefitMultiplier,
        uint256 contributionAmount,
        uint256 membershipDuration
    ) external {
        // Todo: Check the user benefit multiplier against the oracle.
        if (reserve.members[msg.sender].memberState == MemberState.Active) {
            revert TakasureErrors.TakasurePool__MemberAlreadyExists();
        }
        if (contributionAmount < minimumThreshold) {
            revert TakasureErrors.TakasurePool__ContributionBelowMinimumThreshold();
        }

        // Todo: re-calculate DAO Surplus.

        bool isKYCVerified = reserve.members[msg.sender].isKYCVerified;

        (
            uint256 correctedContributionAmount,
            uint256 feeAmount,
            uint256 depositAmount
        ) = _calculateAmountAndFees(contributionAmount);

        if (isKYCVerified) {
            // It means the user is already in the system, we just need to update the values
            _updateMember(
                benefitMultiplier,
                correctedContributionAmount,
                membershipDuration,
                feeAmount,
                msg.sender,
                MemberState.Active
            );

            // And we pay the contribution
            _memberPaymentFlow(
                correctedContributionAmount,
                depositAmount,
                feeAmount,
                msg.sender,
                true
            );

            emit TakasureEvents.OnMemberJoined(reserve.members[msg.sender].memberId, msg.sender);
        } else {
            // If is not KYC verified, we create a new member, inactive, without kyc
            _createNewMember(
                benefitMultiplier,
                correctedContributionAmount,
                membershipDuration,
                feeAmount,
                isKYCVerified,
                msg.sender,
                MemberState.Inactive
            );

            // The member will pay the contribution, but will remain inactive until the KYC is verified
            // This means the proformas wont be updated, the amounts wont be added to the reserves,
            // the cash flow mappings wont change, the DRR and BMA wont be updated, the tokens wont be minted
            _transferAmounts(depositAmount, feeAmount, msg.sender);
        }
    }

    /**
     * @notice Set the KYC status of a member. If the member does not exist, it will be created as inactive
     *         until the contribution is paid with joinPool. If the member has already joined the pool, then
     *         the contribution will be paid and the member will be active.
     * @param memberWallet address of the member
     * @dev It reverts if the member is the zero address
     * @dev It reverts if the member is already KYCed
     */
    function setKYCStatus(address memberWallet) external onlyOwner {
        if (memberWallet == address(0)) {
            revert TakasureErrors.TakasurePool__ZeroAddress();
        }
        if (reserve.members[memberWallet].isKYCVerified) {
            revert TakasureErrors.TakasurePool__MemberAlreadyKYCed();
        }

        if (reserve.members[memberWallet].wallet == address(0)) {
            // This means the user does not exist yet
            // We create a new one with some values set to 0, kyced, inactive until the contribution is paid with joinPool
            _createNewMember(0, 0, 0, 0, true, memberWallet, MemberState.Inactive);
        } else {
            // This means the user exists but is not KYCed yet

            (
                uint256 correctedContributionAmount,
                uint256 feeAmount,
                uint256 depositAmount
            ) = _calculateAmountAndFees(reserve.members[memberWallet].contribution);

            _updateMember(
                reserve.members[memberWallet].benefitMultiplier,
                correctedContributionAmount,
                reserve.members[memberWallet].membershipDuration,
                feeAmount,
                memberWallet,
                MemberState.Active
            );

            // Then the everyting needed will be updated, proformas, reserves, cash flow,
            // DRR, BMA, tokens minted, no need to transfer the amounts as they are already paid
            _memberPaymentFlow(
                correctedContributionAmount,
                depositAmount,
                feeAmount,
                memberWallet,
                false
            );

            emit TakasureEvents.OnMemberJoined(
                reserve.members[memberWallet].memberId,
                memberWallet
            );
        }
        emit TakasureEvents.OnMemberKycVerified(
            reserve.members[memberWallet].memberId,
            memberWallet
        );
    }

    /**
     * @notice Refunds the user unable to do KYC
     */
    function refund() external {
        // The member should not be KYCed neither already refunded
        if (reserve.members[msg.sender].isKYCVerified == true) {
            revert TakasurePool__MemberAlreadyKYCed();
        }
        if (reserve.members[msg.sender].isRefunded == true) {
            revert TakasurePool__NothingToRefund();
        }
        uint256 currentTimestamp = block.timestamp;
        uint256 membershipStartTime = reserve.members[msg.sender].membershipStartTime;
        // The member has 14 days to ask for a refund
        uint256 limitTimestamp = membershipStartTime + (14 days);
        if (currentTimestamp > limitTimestamp) {
            revert TakasurePool__InvalidDate();
        }
        // No need to check if contribution amounnt is 0, as the member only is created with the contribution 0
        // when first KYC and then join the pool. So the previous check is enough

        // As there is only one contribution, is easy to calculte with the Member struct values
        uint256 contributionAmount = reserve.members[msg.sender].contribution;
        uint256 serviceFeeAmount = reserve.members[msg.sender].totalServiceFee;
        uint256 amountToRefund = contributionAmount - serviceFeeAmount;

        // Transfer the amount to refund
        bool success = contributionToken.transfer(msg.sender, amountToRefund);
        if (!success) {
            revert TakasurePool__RefundFailed();
        }

        // Update the member values
        reserve.members[msg.sender].isRefunded = true;

        // ? Question: Should we update the other values? Or leave it like they are for some sort of history?

        emit OnRefund(msg.sender, amountToRefund);
    }

    function recurringPayment() external {
        if (reserve.members[msg.sender].memberState != MemberState.Active) {
            revert TakasureErrors.TakasurePool__WrongMemberState();
        }
        uint256 currentTimestamp = block.timestamp;
        uint256 yearsCovered = reserve.members[msg.sender].yearsCovered;
        uint256 membershipStartTime = reserve.members[msg.sender].membershipStartTime;
        uint256 membershipDuration = reserve.members[msg.sender].membershipDuration;

        if (
            currentTimestamp > membershipStartTime + ((yearsCovered) * 365 days) ||
            currentTimestamp > membershipStartTime + membershipDuration
        ) {
            revert TakasureErrors.TakasurePool__InvalidDate();
        }

        uint256 contributionAmount = reserve.members[msg.sender].contribution;
        uint256 feeAmount = (contributionAmount * reserve.serviceFee) / 100;
        uint256 depositAmount = contributionAmount - feeAmount;

        // Update the values
        ++reserve.members[msg.sender].yearsCovered;
        reserve.members[msg.sender].totalContributions += contributionAmount;
        reserve.members[msg.sender].totalServiceFee += feeAmount;

        // And we pay the contribution
        _memberPaymentFlow(contributionAmount, feeAmount, depositAmount, msg.sender, true);

        emit TakasureEvents.OnRecurringPayment(
            msg.sender,
            reserve.members[msg.sender].memberId,
            reserve.members[msg.sender].yearsCovered,
            reserve.members[msg.sender].totalContributions,
            reserve.members[msg.sender].totalServiceFee
        );
    }

    function setNewServiceFee(uint8 newServiceFee) external onlyOwner {
        if (newServiceFee > 35) {
            revert TakasureErrors.TakasurePool__WrongServiceFee();
        }
        reserve.serviceFee = newServiceFee;

        emit TakasureEvents.OnServiceFeeChanged(newServiceFee);
    }

    function setNewMinimumThreshold(uint256 newMinimumThreshold) external onlyOwner {
        minimumThreshold = newMinimumThreshold;
    }

    function setNewContributionToken(
        address newContributionToken
    ) external onlyOwner notZeroAddress(newContributionToken) {
        contributionToken = IERC20(newContributionToken);
    }

    function setNewFeeClaimAddress(
        address newFeeClaimAddress
    ) external onlyOwner notZeroAddress(newFeeClaimAddress) {
        feeClaimAddress = newFeeClaimAddress;
    }

    function setAllowCustomDuration(bool _allowCustomDuration) external onlyOwner {
        allowCustomDuration = _allowCustomDuration;
    }

    function getReserveValues()
        external
        view
        returns (
            uint256 initialReserveRatio_,
            uint256 dynamicReserveRatio_,
            uint256 benefitMultiplierAdjuster_,
            uint256 totalContributions_,
            uint256 totalClaimReserve_,
            uint256 totalFundReserve_,
            uint256 proFormaFundReserve_,
            uint256 proFormaClaimReserve_,
            uint256 lossRatio_,
            uint8 serviceFee_,
            uint8 bmaFundReserveShare_,
            bool isOptimizerEnabled_
        )
    {
        initialReserveRatio_ = reserve.initialReserveRatio;
        dynamicReserveRatio_ = reserve.dynamicReserveRatio;
        benefitMultiplierAdjuster_ = reserve.benefitMultiplierAdjuster;
        totalContributions_ = reserve.totalContributions;
        totalClaimReserve_ = reserve.totalClaimReserve;
        totalFundReserve_ = reserve.totalFundReserve;
        proFormaFundReserve_ = reserve.proFormaFundReserve;
        proFormaClaimReserve_ = reserve.proFormaClaimReserve;
        lossRatio_ = reserve.lossRatio;
        serviceFee_ = reserve.serviceFee;
        bmaFundReserveShare_ = reserve.bmaFundReserveShare;
        isOptimizerEnabled_ = reserve.isOptimizerEnabled;
    }

    function getMemberKYCStatus(address member) external view returns (bool isKYCVerified_) {
        isKYCVerified_ = reserve.members[member].isKYCVerified;
    }

    function getMemberFromId(uint256 memberId) external view returns (Member memory) {
        return idToMember[memberId];
    }

    function getMemberFromAddress(address member) external view returns (Member memory) {
        return reserve.members[member];
    }

    function getTokenAddress() external view returns (address) {
        return address(daoToken);
    }

    function getContributionTokenAddress() external view returns (address contributionToken_) {
        contributionToken_ = address(contributionToken);
    }

    /**
     * @notice Get the cash flow for the last 12 months. From the time is called
     * @return cash_ the cash flow for the last 12 months
     */
    function getCashLast12Months() external view returns (uint256 cash_) {
        (uint16 monthFromCall, uint8 dayFromCall) = _monthAndDayFromCall();
        cash_ = _cashLast12Months(monthFromCall, dayFromCall);
    }

    function _calculateAmountAndFees(
        uint256 _contributionAmount
    )
        internal
        view
        returns (uint256 contributionAmount_, uint256 feeAmount_, uint256 depositAmount_)
    {
        // Then we pay the contribution
        // The minimum we can receive is 0,01 USDC, here we round it. This to prevent rounding errors
        // i.e. contributionAmount = (25.123456 / 1e4) * 1e4 = 25.12USDC
        contributionAmount_ =
            (_contributionAmount / DECIMAL_REQUIREMENT_PRECISION_USDC) *
            DECIMAL_REQUIREMENT_PRECISION_USDC;
        feeAmount_ = (contributionAmount_ * reserve.serviceFee) / 100;
        depositAmount_ = contributionAmount_ - feeAmount_;
    }

    function _createNewMember(
        uint256 _benefitMultiplier,
        uint256 _contributionAmount,
        uint256 _membershipDuration,
        uint256 _feeAmount,
        bool _isKYCVerified,
        address _memberWallet,
        MemberState _memberState
    ) internal {
        ++memberIdCounter;
        uint256 currentTimestamp = block.timestamp;
        uint256 userMembershipDuration;

        if (allowCustomDuration) {
            userMembershipDuration = _membershipDuration;
        } else {
            userMembershipDuration = DEFAULT_MEMBERSHIP_DURATION;
        }

        Member memory newMember = Member({
            memberId: memberIdCounter,
            benefitMultiplier: _benefitMultiplier,
            membershipDuration: userMembershipDuration,
            yearsCovered: 1,
            membershipStartTime: currentTimestamp,
            contribution: _contributionAmount,
            totalContributions: _contributionAmount,
            totalServiceFee: _feeAmount,
            wallet: _memberWallet,
            memberState: _memberState,
            surplus: 0, // Todo
            isKYCVerified: _isKYCVerified,
            isRefunded: false
        });

        // Add the member to the corresponding mappings
        reserve.members[_memberWallet] = newMember;
        idToMember[memberIdCounter] = newMember;

        emit TakasureEvents.OnMemberCreated(
            memberIdCounter,
            _memberWallet,
            _benefitMultiplier,
            _contributionAmount,
            _feeAmount,
            userMembershipDuration,
            currentTimestamp
        );
    }

    function _updateMember(
        uint256 _benefitMultiplier,
        uint256 _contributionAmount,
        uint256 _membershipDuration,
        uint256 _feeAmount,
        address _memberWallet,
        MemberState _memberState
    ) internal {
        uint256 currentTimestamp = block.timestamp;
        uint256 userMembershipDuration;

        if (allowCustomDuration) {
            userMembershipDuration = _membershipDuration;
        } else {
            userMembershipDuration = DEFAULT_MEMBERSHIP_DURATION;
        }

        reserve.members[_memberWallet].benefitMultiplier = _benefitMultiplier;
        reserve.members[_memberWallet].membershipDuration = userMembershipDuration;
        reserve.members[_memberWallet].membershipStartTime = currentTimestamp;
        reserve.members[_memberWallet].contribution = _contributionAmount;
        reserve.members[_memberWallet].totalServiceFee = _feeAmount;
        reserve.members[_memberWallet].memberState = _memberState;

        // The KYC here is set to true to save gas doing this assumptions
        // 1. If the user first KYC and then join the pool, the KYC is already verified
        // 2. If the user join the pool and then KYC, then the KYC needs to change to true
        //    when the member is updated
        // 3. The user can not change the KYC status
        if (!reserve.members[_memberWallet].isKYCVerified)
            reserve.members[_memberWallet].isKYCVerified = true;

        emit TakasureEvents.OnMemberUpdated(
            reserve.members[_memberWallet].memberId,
            _memberWallet,
            _benefitMultiplier,
            _contributionAmount,
            _feeAmount,
            userMembershipDuration,
            currentTimestamp
        );
    }

    /**
     * @notice This function will update all the variables needed when a member pays the contribution
     * @param _payContribution true -> the contribution will be paid and the credit tokens will be minted
     *                         false -> np need to pay the contribution as it is already payed
     */
    function _memberPaymentFlow(
        uint256 _contributionAmount,
        uint256 _depositAmount,
        uint256 _feeAmount,
        address _memberWallet,
        bool _payContribution
    ) internal {
        _updateProFormas(_contributionAmount);
        _updateReserves(_contributionAmount, _depositAmount);
        _updateCashMappings(_depositAmount);
        uint256 cashLast12Months = _cashLast12Months(monthReference, dayReference);
        _updateDRR(cashLast12Months);
        _updateBMA(cashLast12Months);
        _mintDaoTokens(_contributionAmount, _memberWallet);
        if (_payContribution) {
            _transferAmounts(_depositAmount, _feeAmount, _memberWallet);
        }
    }

    function _updateProFormas(uint256 _contributionAmount) internal {
        // Scope to avoid stack too deep error. This scope update both pro formas
        uint256 updatedProFormaFundReserve = ReserveMathLib._updateProFormaFundReserve(
            reserve.proFormaFundReserve,
            _contributionAmount,
            reserve.dynamicReserveRatio
        );

        uint256 updatedProFormaClaimReserve = ReserveMathLib._updateProFormaClaimReserve(
            reserve.proFormaClaimReserve,
            _contributionAmount,
            reserve.serviceFee,
            reserve.initialReserveRatio
        );

        reserve.proFormaFundReserve = updatedProFormaFundReserve;
        reserve.proFormaClaimReserve = updatedProFormaClaimReserve;

        emit TakasureEvents.OnNewProFormaValues(
            updatedProFormaFundReserve,
            updatedProFormaClaimReserve
        );
    }

    function _updateReserves(uint256 _contributionAmount, uint256 _depositAmount) internal {
        uint256 toFundReserve = (_depositAmount * reserve.dynamicReserveRatio) / 100;
        uint256 toClaimReserve = _depositAmount - toFundReserve;

        reserve.totalFundReserve += toFundReserve;
        reserve.totalContributions += _contributionAmount;
        reserve.totalClaimReserve += toClaimReserve;

        emit TakasureEvents.OnNewReserveValues(
            reserve.totalContributions,
            reserve.totalClaimReserve,
            reserve.totalFundReserve
        );
    }

    function _updateCashMappings(uint256 _depositAmount) internal {
        uint256 currentTimestamp = block.timestamp;

        if (dayDepositTimestamp == 0 && monthDepositTimestamp == 0) {
            // If the depositTimestamp is 0 it means it is the first deposit
            // Set the initial values for future calculations and reference
            dayDepositTimestamp = currentTimestamp;
            monthDepositTimestamp = currentTimestamp;
            monthToCashFlow[monthReference] = _depositAmount;
            dayToCashFlow[monthReference][dayReference] = _depositAmount;
        } else {
            // Check how many days and months have passed since the last deposit
            uint256 daysPassed = ReserveMathLib._calculateDaysPassed(
                currentTimestamp,
                dayDepositTimestamp
            );
            uint256 monthsPassed = ReserveMathLib._calculateMonthsPassed(
                currentTimestamp,
                monthDepositTimestamp
            );

            if (monthsPassed == 0) {
                // If no months have passed, update the mapping for the current month
                monthToCashFlow[monthReference] += _depositAmount;
                if (daysPassed == 0) {
                    // If no days have passed, update the mapping for the current day
                    dayToCashFlow[monthReference][dayReference] += _depositAmount;
                } else {
                    // If it is a new day, update the day deposit timestamp and the new day reference
                    dayDepositTimestamp += daysPassed * DAY;
                    dayReference += uint8(daysPassed);

                    // Update the mapping for the new day
                    dayToCashFlow[monthReference][dayReference] = _depositAmount;
                }
            } else {
                // If it is a new month, update the month deposit timestamp and the day deposit timestamp
                // both should be the same as it is a new month
                monthDepositTimestamp += monthsPassed * MONTH;
                dayDepositTimestamp = monthDepositTimestamp;
                // Update the month reference to the corresponding month
                monthReference += uint16(monthsPassed);
                // Calculate the day reference for the new month, we need to recalculate the days passed
                // with the new day deposit timestamp
                daysPassed = ReserveMathLib._calculateDaysPassed(
                    currentTimestamp,
                    dayDepositTimestamp
                );
                // The new day reference is the days passed + initial day. Initial day refers
                // to the first day of the month
                uint8 initialDay = 1;
                dayReference = uint8(daysPassed) + initialDay;

                // Update the mappings for the new month and day
                monthToCashFlow[monthReference] = _depositAmount;
                dayToCashFlow[monthReference][dayReference] = _depositAmount;
            }
        }
    }

    function _cashLast12Months(
        uint16 _currentMonth,
        uint8 _currentDay
    ) internal view returns (uint256 cashLast12Months_) {
        uint256 cash = 0;

        // Then make the iterations, according the month and day this function is called
        if (_currentMonth < 13) {
            // Less than a complete year, iterate through every month passed
            // Return everything stored in the mappings until now
            for (uint8 i = 1; i <= _currentMonth; ) {
                cash += monthToCashFlow[i];

                unchecked {
                    ++i;
                }
            }
        } else {
            // More than a complete year has passed, iterate the last 11 completed months
            // This happens since month 13
            uint16 monthBackCounter;
            uint16 monthsInYear = 12;

            for (uint8 i; i < monthsInYear; ) {
                monthBackCounter = _currentMonth - i;
                cash += monthToCashFlow[monthBackCounter];

                unchecked {
                    ++i;
                }
            }

            // Iterate an extra month to complete the days that are left from the current month
            uint16 extraMonthToCheck = _currentMonth - monthsInYear;
            uint8 dayBackCounter = 30;
            uint8 extraDaysToCheck = dayBackCounter - _currentDay;

            for (uint8 i; i < extraDaysToCheck; ) {
                cash += dayToCashFlow[extraMonthToCheck][dayBackCounter];

                unchecked {
                    ++i;
                    --dayBackCounter;
                }
            }
        }

        cashLast12Months_ = cash;
    }

    function _monthAndDayFromCall()
        internal
        view
        returns (uint16 currentMonth_, uint8 currentDay_)
    {
        uint256 currentTimestamp = block.timestamp;
        uint256 lastDayDepositTimestamp = dayDepositTimestamp;
        uint256 lastMonthDepositTimestamp = monthDepositTimestamp;

        // Calculate how many days and months have passed since the last deposit and the current timestamp
        uint256 daysPassed = ReserveMathLib._calculateDaysPassed(
            currentTimestamp,
            lastDayDepositTimestamp
        );
        uint256 monthsPassed = ReserveMathLib._calculateMonthsPassed(
            currentTimestamp,
            lastMonthDepositTimestamp
        );

        if (monthsPassed == 0) {
            // If  no months have passed, current month is the reference
            currentMonth_ = monthReference;
            if (daysPassed == 0) {
                // If no days have passed, current day is the reference
                currentDay_ = dayReference;
            } else {
                // If you are in a new day, calculate the days passed
                currentDay_ = uint8(daysPassed) + dayReference;
            }
        } else {
            // If you are in a new month, calculate the months passed
            currentMonth_ = uint16(monthsPassed) + monthReference;
            // Calculate the timestamp when this new month started
            uint256 timestampThisMonthStarted = lastMonthDepositTimestamp + (monthsPassed * MONTH);
            // And calculate the days passed in this new month using the new month timestamp
            daysPassed = ReserveMathLib._calculateDaysPassed(
                currentTimestamp,
                timestampThisMonthStarted
            );
            // The current day is the days passed in this new month
            uint8 initialDay = 1;
            currentDay_ = uint8(daysPassed) + initialDay;
        }
    }

    function _updateDRR(uint256 _cash) internal {
        uint256 updatedDynamicReserveRatio = ReserveMathLib
            ._calculateDynamicReserveRatioReserveShortfallMethod(
                reserve.dynamicReserveRatio,
                reserve.proFormaFundReserve,
                reserve.totalFundReserve,
                _cash
            );

        reserve.dynamicReserveRatio = updatedDynamicReserveRatio;

        emit TakasureEvents.OnNewDynamicReserveRatio(updatedDynamicReserveRatio);
    }

    function _updateBMA(uint256 _cash) internal {
        uint256 bmaInflowAssumption = ReserveMathLib._calculateBmaInflowAssumption(
            _cash,
            reserve.serviceFee,
            reserve.initialReserveRatio
        );

        uint256 updatedBMA = ReserveMathLib._calculateBmaCashFlowMethod(
            reserve.totalClaimReserve,
            reserve.totalFundReserve,
            reserve.bmaFundReserveShare,
            reserve.proFormaClaimReserve,
            bmaInflowAssumption
        );

        reserve.benefitMultiplierAdjuster = updatedBMA;

        emit TakasureEvents.OnNewBenefitMultiplierAdjuster(updatedBMA);
    }

    function _transferAmounts(
        uint256 _depositAmount,
        uint256 _feeAmount,
        address _memberWallet
    ) internal {
        bool success;

        // Transfer the contribution to the pool
        success = contributionToken.transferFrom(_memberWallet, address(this), _depositAmount);
        if (!success) {
            revert TakasureErrors.TakasurePool__ContributionTransferFailed();
        }

        // Transfer the service fee to the fee claim address
        success = contributionToken.transferFrom(_memberWallet, feeClaimAddress, _feeAmount);
        if (!success) {
            revert TakasureErrors.TakasurePool__FeeTransferFailed();
        }
    }

    function _mintDaoTokens(uint256 _contributionAmount, address _memberWallet) internal {
        // Mint needed DAO Tokens
        uint256 mintAmount = _contributionAmount * DECIMALS_PRECISION; // 6 decimals to 18 decimals

        bool success = daoToken.mint(_memberWallet, mintAmount);
        if (!success) {
            revert TakasureErrors.TakasurePool__MintFailed();
        }
    }

    ///@dev required by the OZ UUPS module
    function _authorizeUpgrade(address newImplementation) internal override onlyOwner {}
}<|MERGE_RESOLUTION|>--- conflicted
+++ resolved
@@ -50,51 +50,6 @@
     mapping(uint16 month => uint256 montCashFlow) private monthToCashFlow;
     mapping(uint16 month => mapping(uint8 day => uint256 dayCashFlow)) private dayToCashFlow; // ? Maybe better block.timestamp => dailyDeposits for this one?
 
-<<<<<<< HEAD
-    event OnMemberCreated(
-        uint256 indexed memberId,
-        address indexed member,
-        uint256 indexed benefitMultiplier,
-        uint256 contributionAmount,
-        uint256 serviceFee,
-        uint256 membershipDuration,
-        uint256 membershipStartTime
-    ); // Emited when a new member is created
-    event OnMemberUpdated(
-        uint256 indexed memberId,
-        address indexed member,
-        uint256 indexed benefitMultiplier,
-        uint256 contributionAmount,
-        uint256 serviceFee,
-        uint256 membershipDuration,
-        uint256 membershipStartTime
-    ); // Emited when a member is updated. This is used when a member first KYCed and then paid the contribution
-    event OnMemberJoined(uint indexed memberId, address indexed member);
-    event OnMemberKycVerified(address indexed member);
-    event OnRecurringPayment(
-        address indexed member,
-        uint256 indexed updatedYearsCovered,
-        uint256 indexed updatedContribution,
-        uint256 updatedTotalServiceFee
-    );
-    event OnRefund(address indexed member, uint256 indexed amount);
-    event OnServiceFeeChanged(uint8 indexed newServiceFee);
-
-    error TakasurePool__MemberAlreadyExists();
-    error TakasurePool__ZeroAddress();
-    error TakasurePool__ContributionBelowMinimumThreshold();
-    error TakasurePool__ContributionTransferFailed();
-    error TakasurePool__FeeTransferFailed();
-    error TakasurePool__MintFailed();
-    error TakasurePool__WrongServiceFee();
-    error TakasurePool__MemberAlreadyKYCed();
-    error TakasurePool__WrongMemberState();
-    error TakasurePool__InvalidDate();
-    error TakasurePool__NothingToRefund();
-    error TakasurePool__RefundFailed();
-
-=======
->>>>>>> adf2b598
     modifier notZeroAddress(address _address) {
         if (_address == address(0)) {
             revert TakasureErrors.TakasurePool__ZeroAddress();
@@ -288,6 +243,46 @@
             reserve.members[memberWallet].memberId,
             memberWallet
         );
+    }
+
+    /**
+     * @notice Refunds the user unable to do KYC
+     */
+    function refund() external {
+        // The member should not be KYCed neither already refunded
+        if (reserve.members[msg.sender].isKYCVerified == true) {
+            revert TakasureErrors.TakasurePool__MemberAlreadyKYCed();
+        }
+        if (reserve.members[msg.sender].isRefunded == true) {
+            revert TakasureErrors.TakasurePool__NothingToRefund();
+        }
+        uint256 currentTimestamp = block.timestamp;
+        uint256 membershipStartTime = reserve.members[msg.sender].membershipStartTime;
+        // The member has 14 days to ask for a refund
+        uint256 limitTimestamp = membershipStartTime + (14 days);
+        if (currentTimestamp > limitTimestamp) {
+            revert TakasurePool__InvalidDate();
+        }
+        // No need to check if contribution amounnt is 0, as the member only is created with the contribution 0
+        // when first KYC and then join the pool. So the previous check is enough
+
+        // As there is only one contribution, is easy to calculte with the Member struct values
+        uint256 contributionAmount = reserve.members[msg.sender].contribution;
+        uint256 serviceFeeAmount = reserve.members[msg.sender].totalServiceFee;
+        uint256 amountToRefund = contributionAmount - serviceFeeAmount;
+
+        // Transfer the amount to refund
+        bool success = contributionToken.transfer(msg.sender, amountToRefund);
+        if (!success) {
+            revert TakasurePool__RefundFailed();
+        }
+
+        // Update the member values
+        reserve.members[msg.sender].isRefunded = true;
+
+        // ? Question: Should we update the other values? Or leave it like they are for some sort of history?
+
+        emit OnRefund(msg.sender, amountToRefund);
     }
 
     /**
