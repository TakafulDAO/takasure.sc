--- conflicted
+++ resolved
@@ -72,16 +72,17 @@
         _;
     }
 
-<<<<<<< HEAD
     modifier neededState(address memberWallet, MemberState state) {
         if (reserve.members[memberWallet].memberState != state) {
             revert TakasureErrors.TakasurePool__WrongMemberState();
         }
-=======
+        _;
+    }
+
     modifier onlyDaoOrTakadao() {
         if (!hasRole(TAKADAO_OPERATOR, msg.sender) && !hasRole(DAO_MULTISIG, msg.sender))
             revert TakasureErrors.OnlyDaoOrTakadao();
->>>>>>> dde016f6
+
         _;
     }
 
