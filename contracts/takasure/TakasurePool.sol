--- conflicted
+++ resolved
@@ -120,27 +120,14 @@
      * @notice Allow new members to join the pool. If the member is not KYCed, it will be created as inactive
      *         until the KYC is verified.If the member is already KYCed, the contribution will be paid and the
      *         member will be active.
-<<<<<<< HEAD
-     * @param contributionAmount in six decimals
-=======
-     * @param benefitMultiplier fetched from off-chain oracle
      * @param contributionBeforeFee in six decimals
->>>>>>> ba797b9a
      * @param membershipDuration default 5 years
      * @dev it reverts if the contribution is less than the minimum threshold defaultes to `minimumThreshold`
      * @dev it reverts if the member is already active
      * @dev the contribution amount will be round down so the last four decimals will be zero. This means
      *      that the minimum contribution amount is 0.01 USDC
      */
-<<<<<<< HEAD
-    function joinPool(uint256 contributionAmount, uint256 membershipDuration) external {
-=======
-    function joinPool(
-        uint256 benefitMultiplier,
-        uint256 contributionBeforeFee,
-        uint256 membershipDuration
-    ) external {
->>>>>>> ba797b9a
+    function joinPool(uint256 contributionBeforeFee, uint256 membershipDuration) external {
         // Todo: Check the user benefit multiplier against the oracle.
         if (reserve.members[msg.sender].memberState == MemberState.Active) {
             revert TakasureErrors.TakasurePool__MemberAlreadyExists();
