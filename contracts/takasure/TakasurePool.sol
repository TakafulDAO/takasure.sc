//SPDX-License-Identifier: GPL-3.0

/**
 * @title TakasurePool
 * @author Maikel Ordaz
 * @dev Users communicate with this module to become members of the DAO. It contains member management
 *      functionality such as modifying or canceling the policy, updates BM and BMA, remove non active
 *      members, calculate surplus
 * @dev Upgradeable contract with UUPS pattern
 */
import {IERC20} from "@openzeppelin/contracts/token/ERC20/IERC20.sol";
import {IBenefitMultiplierConsumer} from "contracts/interfaces/IBenefitMultiplierConsumer.sol";

import {UUPSUpgradeable, Initializable} from "@openzeppelin/contracts-upgradeable/proxy/utils/UUPSUpgradeable.sol";
import {AccessControlUpgradeable} from "@openzeppelin/contracts-upgradeable/access/AccessControlUpgradeable.sol";
import {PausableUpgradeable} from "@openzeppelin/contracts-upgradeable/utils/PausableUpgradeable.sol";
import {ReentrancyGuardTransientUpgradeable} from "@openzeppelin/contracts-upgradeable/utils/ReentrancyGuardTransientUpgradeable.sol";
import {TSToken} from "contracts/token/TSToken.sol";

import {Reserve, Member, MemberState, RevenueType} from "contracts/types/TakasureTypes.sol";
import {ReserveMathLib} from "contracts/libraries/ReserveMathLib.sol";
import {TakasureEvents} from "contracts/libraries/TakasureEvents.sol";
import {TakasureErrors} from "contracts/libraries/TakasureErrors.sol";
import {Strings} from "@openzeppelin/contracts/utils/Strings.sol";

pragma solidity 0.8.25;

contract TakasurePool is
    Initializable,
    UUPSUpgradeable,
    AccessControlUpgradeable,
    PausableUpgradeable,
    ReentrancyGuardTransientUpgradeable
{
    IERC20 private contributionToken;
    TSToken private daoToken;
    IBenefitMultiplierConsumer private bmConsumer;

    Reserve private reserve;

    bytes32 public constant TAKADAO_OPERATOR = keccak256("TAKADAO_OPERATOR");
    bytes32 public constant DAO_MULTISIG = keccak256("DAO_MULTISIG");
    bytes32 public constant KYC_PROVIDER = keccak256("KYC_PROVIDER");
    bytes32 public constant PAUSE_GUARDIAN = keccak256("PAUSE_GUARDIAN");

    uint256 private constant DECIMALS_PRECISION = 1e12;
    uint256 private constant DECIMAL_REQUIREMENT_PRECISION_USDC = 1e4; // 4 decimals to receive at minimum 0.01 USDC
    uint256 private constant DEFAULT_MEMBERSHIP_DURATION = 5 * (365 days); // 5 year
    uint256 private constant MONTH = 30 days; // Todo: manage a better way for 365 days and leap years maybe?
    uint256 private constant DAY = 1 days;
    uint256 public constant INITIAL_RESERVE_RATIO = 40; // 40% Default

    bool public allowCustomDuration; // while false, the membership duration is fixed to 5 years

    uint256 private dayDepositTimestamp; // 0 at begining, then never is zero again
    uint256 private monthDepositTimestamp; // 0 at begining, then never is zero again
    uint16 private monthReference; // Will count the month. For gas issues will grow undefinitely
    uint8 private dayReference; // Will count the day of the month from 1 -> 30, then resets to 1

    uint256 public minimumThreshold;
    uint256 public maximumThreshold;
    uint256 public memberIdCounter;
    address public feeClaimAddress;

    uint256 RPOOL; // todo: define this value

    mapping(uint256 memberIdCounter => address memberWallet) private idToMemberWallet;

    mapping(uint16 month => uint256 montCashFlow) private monthToCashFlow;
    mapping(uint16 month => mapping(uint8 day => uint256 dayCashFlow)) private dayToCashFlow; // ? Maybe better block.timestamp => dailyDeposits for this one?

    modifier notZeroAddress(address _address) {
        if (_address == address(0)) {
            revert TakasureErrors.TakasurePool__ZeroAddress();
        }
        _;
    }

    modifier onlyDaoOrTakadao() {
        if (!hasRole(TAKADAO_OPERATOR, msg.sender) && !hasRole(DAO_MULTISIG, msg.sender))
            revert TakasureErrors.OnlyDaoOrTakadao();
        _;
    }

    /// @custom:oz-upgrades-unsafe-allow constructor
    constructor() {
        _disableInitializers();
    }

    /**
     * @param _contributionToken default USDC
     * @param _feeClaimAddress address allowed to claim the service fee
     * @param _daoOperator address allowed to manage the DAO
     * @dev it reverts if any of the addresses is zero
     */
    function initialize(
        address _contributionToken,
        address _feeClaimAddress,
        address _daoOperator,
        address _takadaoOperator,
        address _kycProvider,
        address _pauseGuardian,
        address _tokenAdmin,
        string memory _tokenName,
        string memory _tokenSymbol
    ) external initializer {
        __UUPSUpgradeable_init();
        __AccessControl_init();
        __ReentrancyGuardTransient_init();
        __Pausable_init();
        _grantRole(DEFAULT_ADMIN_ROLE, _daoOperator);
        _grantRole(TAKADAO_OPERATOR, _takadaoOperator);
        _grantRole(DAO_MULTISIG, _daoOperator);
        _grantRole(KYC_PROVIDER, _kycProvider);
        _grantRole(PAUSE_GUARDIAN, _pauseGuardian);

        contributionToken = IERC20(_contributionToken);
        daoToken = new TSToken(_tokenAdmin, _tokenName, _tokenSymbol);
        feeClaimAddress = _feeClaimAddress;

        monthReference = 1;
        dayReference = 1;
        minimumThreshold = 25e6; // 25 USDC // 6 decimals
        maximumThreshold = 250e6; // 250 USDC // 6 decimals

        reserve.dynamicReserveRatio = INITIAL_RESERVE_RATIO; // Default
        reserve.benefitMultiplierAdjuster = 100; // 100% Default
        reserve.serviceFee = 22; // 22% of the contribution amount. Default
        reserve.bmaFundReserveShare = 70; // 70% Default
<<<<<<< HEAD
        reserve.fundMarketExpendsAddShare = 20; // 20% Default
=======
        reserve.riskMultiplier = 2; // 2% Default
>>>>>>> b6e2e0b9
        reserve.isOptimizerEnabled = true; // Default

        emit TakasureEvents.OnInitialReserveValues(
            INITIAL_RESERVE_RATIO,
            reserve.dynamicReserveRatio,
            reserve.benefitMultiplierAdjuster,
            reserve.serviceFee,
            reserve.bmaFundReserveShare,
            reserve.isOptimizerEnabled,
            address(contributionToken),
            address(daoToken)
        );
    }

    /**
     * @notice Allow new members to join the pool. If the member is not KYCed, it will be created as inactive
     *         until the KYC is verified.If the member is already KYCed, the contribution will be paid and the
     *         member will be active.
     * @param contributionBeforeFee in six decimals
     * @param membershipDuration default 5 years
     * @dev it reverts if the contribution is less than the minimum threshold defaultes to `minimumThreshold`
     * @dev it reverts if the member is already active
     * @dev the contribution amount will be round down so the last four decimals will be zero. This means
     *      that the minimum contribution amount is 0.01 USDC
     * @dev the contribution amount will be round down so the last four decimals will be zero
     */
    function joinPool(
        uint256 contributionBeforeFee,
        uint256 membershipDuration
    ) external nonReentrant {
        // Todo: Check the user benefit multiplier against the oracle.
        Member memory member = reserve.members[msg.sender];
        if (member.memberState != MemberState.Inactive) {
            revert TakasureErrors.TakasurePool__WrongMemberState();
        }
        if (contributionBeforeFee < minimumThreshold || contributionBeforeFee > maximumThreshold) {
            revert TakasureErrors.TakasurePool__ContributionOutOfRange();
        }

        // Todo: re-calculate DAO Surplus.

        bool isKYCVerified = member.isKYCVerified;
        bool isRefunded = member.isRefunded;

        // Fetch the BM from the oracle
        uint256 benefitMultiplier = _getBenefitMultiplierFromOracle(msg.sender);

        (
            uint256 normalizedContributionBeforeFee,
            uint256 feeAmount,
            uint256 contributionAfterFee
        ) = _calculateAmountAndFees(contributionBeforeFee);

        if (isKYCVerified) {
            // Flow 1 KYC -> Join
            // It means the user is already in the system, we just need to update the values
            _updateMember({
                _benefitMultiplier: benefitMultiplier, // Will be fetched from off-chain oracle
                _contributionBeforeFee: normalizedContributionBeforeFee, // From the input
                _membershipDuration: membershipDuration, // From the input
                _feeAmount: feeAmount, // Calculated
                _memberWallet: msg.sender, // The member wallet
                _memberState: MemberState.Active, // Active state as it is already KYCed and paid the contribution
                _isKYCVerified: isKYCVerified, // The current state, does not change here
                _isRefunded: false // Reset to false as the user repays the contribution
            });

            // And we pay the contribution
            _memberPaymentFlow(
                normalizedContributionBeforeFee,
                contributionAfterFee,
                feeAmount,
                msg.sender,
                true
            );

            emit TakasureEvents.OnMemberJoined(reserve.members[msg.sender].memberId, msg.sender);
        } else {
            if (!isRefunded) {
                // Flow 2 Join -> KYC
                if (member.wallet != address(0)) {
                    revert TakasureErrors.TakasurePool__AlreadyJoinedPendingForKYC();
                }
                // If is not KYC verified, and not refunded, it is a completele new member, we create it
                _createNewMember({
                    _benefitMultiplier: benefitMultiplier, // Fetch from oracle
                    _contributionBeforeFee: normalizedContributionBeforeFee, // From the input
                    _membershipDuration: membershipDuration, // From the input
                    _feeAmount: feeAmount, // Calculated
                    _isKYCVerified: isKYCVerified, // The current state, in this case false
                    _memberWallet: msg.sender, // The member wallet
                    _memberState: MemberState.Inactive // Set to inactive until the KYC is verified
                });
            } else {
                // Flow 3 Refund -> Join
                // If is not KYC verified, but refunded, the member exist already, but was previously refunded
                _updateMember({
                    _benefitMultiplier: benefitMultiplier,
                    _contributionBeforeFee: normalizedContributionBeforeFee, // From the input
                    _membershipDuration: membershipDuration, // From the input
                    _feeAmount: feeAmount, // Calculated
                    _memberWallet: msg.sender, // The member wallet
                    _memberState: MemberState.Inactive, // Set to inactive until the KYC is verified
                    _isKYCVerified: isKYCVerified, // The current state, in this case false
                    _isRefunded: false // Reset to false as the user repays the contribution
                });
            }

            // The member will pay the contribution, but will remain inactive until the KYC is verified
            // This means the proformas wont be updated, the amounts wont be added to the reserves,
            // the cash flow mappings wont change, the DRR and BMA wont be updated, the tokens wont be minted
            _transferAmounts(contributionAfterFee, feeAmount, msg.sender);
        }
    }

    /**
     * @notice Set the KYC status of a member. If the member does not exist, it will be created as inactive
     *         until the contribution is paid with joinPool. If the member has already joined the pool, then
     *         the contribution will be paid and the member will be active.
     * @param memberWallet address of the member
     * @dev It reverts if the member is the zero address
     * @dev It reverts if the member is already KYCed
     */
    function setKYCStatus(
        address memberWallet
    ) external notZeroAddress(memberWallet) onlyRole(KYC_PROVIDER) {
        if (reserve.members[memberWallet].isKYCVerified) {
            revert TakasureErrors.TakasurePool__MemberAlreadyKYCed();
        }

        bool isRefunded = reserve.members[memberWallet].isRefunded;

        // Fetch the BM from the oracle
        uint256 benefitMultiplier = _getBenefitMultiplierFromOracle(memberWallet);

        if (reserve.members[memberWallet].wallet == address(0)) {
            // Flow 1 KYC -> Join
            // This means the user does not exist yet
            _createNewMember({
                _benefitMultiplier: benefitMultiplier,
                _contributionBeforeFee: 0, // We dont know it yet
                _membershipDuration: 0, // We dont know it yet
                _feeAmount: 0, // We dont know it yet
                _isKYCVerified: true, // Set to true with this call
                _memberWallet: memberWallet, // The member wallet
                _memberState: MemberState.Inactive // Set to inactive until the contribution is paid
            });
        } else {
            if (!isRefunded) {
                // Flow 2 Join -> KYC
                // This means the user exists and payed contribution but is not KYCed yet, we update the values
                (
                    uint256 normalizedContributionBeforeFee,
                    uint256 feeAmount,
                    uint256 contributionAfterFee
                ) = _calculateAmountAndFees(reserve.members[memberWallet].contribution);

                _updateMember({
                    _benefitMultiplier: benefitMultiplier, // We take the current value
                    _contributionBeforeFee: normalizedContributionBeforeFee, // We take the current value
                    _membershipDuration: reserve.members[memberWallet].membershipDuration, // We take the current value
                    _feeAmount: feeAmount, // Calculated
                    _memberWallet: memberWallet, // The member wallet
                    _memberState: MemberState.Active, // Active state as the user is already paid the contribution and KYCed
                    _isKYCVerified: true, // Set to true with this call
                    _isRefunded: false // Remains false as the user is not refunded
                });

                // Then the everyting needed will be updated, proformas, reserves, cash flow,
                // DRR, BMA, tokens minted, no need to transfer the amounts as they are already paid
                _memberPaymentFlow(
                    normalizedContributionBeforeFee,
                    contributionAfterFee,
                    feeAmount,
                    memberWallet,
                    false
                );

                emit TakasureEvents.OnMemberJoined(
                    reserve.members[memberWallet].memberId,
                    memberWallet
                );
            } else {
                // Flow 4 Refund -> KYC
                // This means the user exists, but was refunded, we reset the values
                _updateMember({
                    _benefitMultiplier: benefitMultiplier, // As the B, does not change, we can avoid re-fetching
                    _contributionBeforeFee: 0, // Reset until the user pays the contribution
                    _membershipDuration: 0, // Reset until the user pays the contribution
                    _feeAmount: 0, // Reset until the user pays the contribution
                    _memberWallet: memberWallet, // The member wallet
                    _memberState: MemberState.Inactive, // Set to inactive until the contribution is paid
                    _isKYCVerified: true, // Set to true with this call
                    _isRefunded: true // Remains true until the user pays the contribution
                });
            }
        }
        emit TakasureEvents.OnMemberKycVerified(
            reserve.members[memberWallet].memberId,
            memberWallet
        );
    }

    /**
     * @notice Method to refunds a user
     * @dev To be called by the user itself
     */
    function refund() external {
        _refund(msg.sender);
    }

    /**
     * @notice Method to refunds a user
     * @dev To be called by anyone
     * @param memberWallet address to be refunded
     */
    function refund(address memberWallet) external notZeroAddress(memberWallet) {
        _refund(memberWallet);
    }

    function recurringPayment() external {
        if (reserve.members[msg.sender].memberState != MemberState.Active) {
            revert TakasureErrors.TakasurePool__WrongMemberState();
        }
        uint256 currentTimestamp = block.timestamp;
        uint256 membershipStartTime = reserve.members[msg.sender].membershipStartTime;
        uint256 membershipDuration = reserve.members[msg.sender].membershipDuration;
        uint256 lastPaidYearStartDate = reserve.members[msg.sender].lastPaidYearStartDate;
        uint256 year = 365 days;
        uint256 gracePeriod = 30 days;

        if (
            currentTimestamp > lastPaidYearStartDate + year + gracePeriod ||
            currentTimestamp > membershipStartTime + membershipDuration
        ) {
            revert TakasureErrors.TakasurePool__InvalidDate();
        }

        uint256 contributionBeforeFee = reserve.members[msg.sender].contribution;
        uint256 feeAmount = (contributionBeforeFee * reserve.serviceFee) / 100;
        uint256 contributionAfterFee = contributionBeforeFee - feeAmount;

        // Update the values
        reserve.members[msg.sender].lastPaidYearStartDate += 365 days;
        reserve.members[msg.sender].totalContributions += contributionBeforeFee;
        reserve.members[msg.sender].totalServiceFee += feeAmount;
        reserve.members[msg.sender].lastEcr = 0;
        reserve.members[msg.sender].lastUcr = 0;

        // And we pay the contribution
        _memberPaymentFlow(
            contributionBeforeFee,
            feeAmount,
            contributionAfterFee,
            msg.sender,
            true
        );

        emit TakasureEvents.OnRecurringPayment(
            msg.sender,
            reserve.members[msg.sender].memberId,
            reserve.members[msg.sender].lastPaidYearStartDate,
            reserve.members[msg.sender].totalContributions,
            reserve.members[msg.sender].totalServiceFee
        );
    }

    /**
     * @notice To be called by the DAO to update the Fund reserve with new revenues
     * @param newRevenue the new revenue to be added to the fund reserve
     * @param revenueType the type of revenue to be added
     */
    function depositRevenue(
        uint256 newRevenue,
        RevenueType revenueType
    ) external onlyRole(DAO_MULTISIG) {
        if (revenueType == RevenueType.Contribution) {
            revert TakasureErrors.TakasurePool__WrongRevenueType();
        }
        _updateRevenue(newRevenue, revenueType);
        _updateCashMappings(newRevenue);
        reserve.totalFundReserve += newRevenue;

        bool success = contributionToken.transferFrom(msg.sender, address(this), newRevenue);
        if (!success) {
            revert TakasureErrors.TakasurePool__RevenueTransferFailed();
        }
    }

    function setNewServiceFee(uint8 newServiceFee) external onlyRole(TAKADAO_OPERATOR) {
        if (newServiceFee > 35) {
            revert TakasureErrors.TakasurePool__WrongServiceFee();
        }
        reserve.serviceFee = newServiceFee;

        emit TakasureEvents.OnServiceFeeChanged(newServiceFee);
    }

    function setNewMinimumThreshold(uint256 newMinimumThreshold) external onlyRole(DAO_MULTISIG) {
        minimumThreshold = newMinimumThreshold;

        emit TakasureEvents.OnNewMinimumThreshold(newMinimumThreshold);
    }

    function setNewFundMarketExpendsShare(
        uint8 newFundMarketExpendsAddShare
    ) external onlyRole(DAO_MULTISIG) {
        if (newFundMarketExpendsAddShare > 35) {
            revert TakasureErrors.TakasurePool__WrongFundMarketExpendsShare();
        }
        uint8 oldFundMarketExpendsAddShare = reserve.fundMarketExpendsAddShare;
        reserve.fundMarketExpendsAddShare = newFundMarketExpendsAddShare;

        emit TakasureEvents.OnNewMarketExpendsFundReserveAddShare(
            newFundMarketExpendsAddShare,
            oldFundMarketExpendsAddShare
        );
    }

    function setMaximumThreshold(uint256 newMaximumThreshold) external onlyRole(DAO_MULTISIG) {
        maximumThreshold = newMaximumThreshold;

        emit TakasureEvents.OnNewMaximumThreshold(newMaximumThreshold);
    }

    function setNewContributionToken(
        address newContributionToken
    ) external onlyRole(DAO_MULTISIG) notZeroAddress(newContributionToken) {
        contributionToken = IERC20(newContributionToken);
    }

    function setNewFeeClaimAddress(
        address newFeeClaimAddress
    ) external onlyRole(TAKADAO_OPERATOR) notZeroAddress(newFeeClaimAddress) {
        feeClaimAddress = newFeeClaimAddress;
    }

    function setNewBenefitMultiplierConsumer(
        address newBenefitMultiplierConsumer
    ) external onlyDaoOrTakadao notZeroAddress(newBenefitMultiplierConsumer) {
        address oldBenefitMultiplierConsumer = address(bmConsumer);
        bmConsumer = IBenefitMultiplierConsumer(newBenefitMultiplierConsumer);

        emit TakasureEvents.OnBenefitMultiplierConsumerChanged(
            newBenefitMultiplierConsumer,
            oldBenefitMultiplierConsumer
        );
    }

    function setAllowCustomDuration(bool _allowCustomDuration) external onlyRole(DAO_MULTISIG) {
        allowCustomDuration = _allowCustomDuration;
    }

    function setNewPauseGuardian(address newPauseGuardian) external onlyRole(PAUSE_GUARDIAN) {
        _grantRole(PAUSE_GUARDIAN, newPauseGuardian);
        _revokeRole(PAUSE_GUARDIAN, msg.sender);
    }

    function pause() external onlyRole(PAUSE_GUARDIAN) {
        _pause();
    }

    function unpause() external onlyRole(PAUSE_GUARDIAN) {
        _unpause();
    }

    function getCurrentDRR() external view returns (uint256 dynamicReserveRatio_) {
        dynamicReserveRatio_ = reserve.dynamicReserveRatio;
    }

    function getCurrentBMA() external view returns (uint256 benefitMultiplierAdjuster_) {
        benefitMultiplierAdjuster_ = reserve.benefitMultiplierAdjuster;
    }

    function getCurrentReservesBalances()
        external
        view
        returns (
            uint256 totalContributions_,
            uint256 totalClaimReserve_,
            uint256 totalFundReserve_,
            uint256 totalFundCost_,
            uint256 totalFundRevenues_
        )
    {
        totalContributions_ = reserve.totalContributions;
        totalClaimReserve_ = reserve.totalClaimReserve;
        totalFundReserve_ = reserve.totalFundReserve;
        totalFundCost_ = reserve.totalFundCost;
        totalFundRevenues_ = reserve.totalFundRevenues;
    }

    function getCurrentProFormas()
        external
        view
        returns (uint256 proFormaFundReserve_, uint256 proFormaClaimReserve_)
    {
        proFormaFundReserve_ = reserve.proFormaFundReserve;
        proFormaClaimReserve_ = reserve.proFormaClaimReserve;
    }

    function getCurrentLossRatio() external view returns (uint256 lossRatio_) {
        lossRatio_ = reserve.lossRatio;
    }

    function getCurrentServiceFee() external view returns (uint8 serviceFee_) {
        serviceFee_ = reserve.serviceFee;
    }

    function getCurrentSharePercentages()
        external
        view
        returns (uint8 bmaFundReserveShare_, uint8 fundMarketExpendsAddShare_)
    {
        bmaFundReserveShare_ = reserve.bmaFundReserveShare;
        fundMarketExpendsAddShare_ = reserve.fundMarketExpendsAddShare;
    }

    function getCurrentOptimizerValue() external view returns (bool isOptimizerEnabled_) {
        isOptimizerEnabled_ = reserve.isOptimizerEnabled;
    }

    function getSurplus() external view returns (uint256 ECRes_, uint256 UCRes_, uint256 surplus_) {
        ECRes_ = reserve.ECRes;
        UCRes_ = reserve.UCRes;
        surplus_ = reserve.surplus;
    }

    function getMemberKYCStatus(address member) external view returns (bool isKYCVerified_) {
        isKYCVerified_ = reserve.members[member].isKYCVerified;
    }

    function getMemberFromId(uint256 memberId) external view returns (address) {
        return idToMemberWallet[memberId];
    }

    function getMemberFromAddress(address member) external view returns (Member memory) {
        return reserve.members[member];
    }

    function getDaoTokenAddress() external view returns (address) {
        return address(daoToken);
    }

    function getContributionTokenAddress() external view returns (address contributionToken_) {
        contributionToken_ = address(contributionToken);
    }

    /**
     * @notice Get the cash flow for the last 12 months. From the time is called
     * @return cash_ the cash flow for the last 12 months
     */
    function getCashLast12Months() external view returns (uint256 cash_) {
        (uint16 monthFromCall, uint8 dayFromCall) = _monthAndDayFromCall();
        cash_ = _cashLast12Months(monthFromCall, dayFromCall);
    }

    function _refund(address _memberWallet) internal {
        // The member should not be KYCed neither already refunded
        if (reserve.members[_memberWallet].isKYCVerified == true) {
            revert TakasureErrors.TakasurePool__MemberAlreadyKYCed();
        }
        if (reserve.members[_memberWallet].isRefunded == true) {
            revert TakasureErrors.TakasurePool__NothingToRefund();
        }
        uint256 currentTimestamp = block.timestamp;
        uint256 membershipStartTime = reserve.members[_memberWallet].membershipStartTime;
        // The member can refund after 14 days of the payment
        uint256 limitTimestamp = membershipStartTime + (14 days);
        if (currentTimestamp < limitTimestamp) {
            revert TakasureErrors.TakasurePool__TooEarlytoRefund();
        }
        // No need to check if contribution amounnt is 0, as the member only is created with the contribution 0
        // when first KYC and then join the pool. So the previous check is enough

        // As there is only one contribution, is easy to calculte with the Member struct values
        uint256 contributionAmount = reserve.members[_memberWallet].contribution;
        uint256 serviceFeeAmount = reserve.members[_memberWallet].totalServiceFee;
        uint256 amountToRefund = contributionAmount - serviceFeeAmount;

        // Update the member values
        reserve.members[_memberWallet].isRefunded = true;

        // Transfer the amount to refund
        bool success = contributionToken.transfer(_memberWallet, amountToRefund);
        if (!success) {
            revert TakasureErrors.TakasurePool__RefundFailed();
        }

        emit TakasureEvents.OnRefund(
            reserve.members[_memberWallet].memberId,
            _memberWallet,
            amountToRefund
        );
    }

    function _calculateAmountAndFees(
        uint256 _contributionBeforeFee
    )
        internal
        view
        returns (
            uint256 normalizedContributionBeforeFee_,
            uint256 feeAmount_,
            uint256 contributionAfterFee_
        )
    {
        // Then we pay the contribution
        // The minimum we can receive is 0,01 USDC, here we round it. This to prevent rounding errors
        // i.e. contributionAmount = (25.123456 / 1e4) * 1e4 = 25.12USDC
        normalizedContributionBeforeFee_ =
            (_contributionBeforeFee / DECIMAL_REQUIREMENT_PRECISION_USDC) *
            DECIMAL_REQUIREMENT_PRECISION_USDC;
        feeAmount_ = (normalizedContributionBeforeFee_ * reserve.serviceFee) / 100;
        contributionAfterFee_ = normalizedContributionBeforeFee_ - feeAmount_;
    }

    function _createNewMember(
        uint256 _benefitMultiplier,
        uint256 _contributionBeforeFee,
        uint256 _membershipDuration,
        uint256 _feeAmount,
        bool _isKYCVerified,
        address _memberWallet,
        MemberState _memberState
    ) internal {
        ++memberIdCounter;
        uint256 currentTimestamp = block.timestamp;
        uint256 userMembershipDuration;

        if (allowCustomDuration) {
            userMembershipDuration = _membershipDuration;
        } else {
            userMembershipDuration = DEFAULT_MEMBERSHIP_DURATION;
        }

        uint256 contributionAfterFee = _contributionBeforeFee - _feeAmount;
        uint256 claimAddAmount = (contributionAfterFee * (100 - reserve.dynamicReserveRatio)) / 100;

        Member memory newMember = Member({
            memberId: memberIdCounter,
            benefitMultiplier: _benefitMultiplier,
            membershipDuration: userMembershipDuration,
            membershipStartTime: currentTimestamp,
            lastPaidYearStartDate: currentTimestamp,
            contribution: _contributionBeforeFee,
            claimAddAmount: claimAddAmount,
            totalContributions: _contributionBeforeFee,
            totalServiceFee: _feeAmount,
            creditTokensBalance: 0,
            wallet: _memberWallet,
            memberState: _memberState,
            memberSurplus: 0, // Todo
            isKYCVerified: _isKYCVerified,
            isRefunded: false,
            lastEcr: 0,
            lastUcr: 0
        });

        // Add the member to the corresponding mappings
        reserve.members[_memberWallet] = newMember;
        idToMemberWallet[memberIdCounter] = _memberWallet;

        emit TakasureEvents.OnMemberCreated(
            memberIdCounter,
            _memberWallet,
            _benefitMultiplier,
            _contributionBeforeFee,
            _feeAmount,
            userMembershipDuration,
            currentTimestamp
        );
    }

    function _updateMember(
        uint256 _benefitMultiplier,
        uint256 _contributionBeforeFee,
        uint256 _membershipDuration,
        uint256 _feeAmount,
        address _memberWallet,
        MemberState _memberState,
        bool _isKYCVerified,
        bool _isRefunded
    ) internal {
        uint256 currentTimestamp = block.timestamp;
        uint256 userMembershipDuration;
        uint256 contributionAfterFee = _contributionBeforeFee - _feeAmount;
        uint256 claimAddAmount = (contributionAfterFee * (100 - reserve.dynamicReserveRatio)) / 100;

        if (allowCustomDuration) {
            userMembershipDuration = _membershipDuration;
        } else {
            userMembershipDuration = DEFAULT_MEMBERSHIP_DURATION;
        }

        reserve.members[_memberWallet].benefitMultiplier = _benefitMultiplier;
        reserve.members[_memberWallet].membershipDuration = userMembershipDuration;
        reserve.members[_memberWallet].membershipStartTime = currentTimestamp;
        reserve.members[_memberWallet].contribution = _contributionBeforeFee;
        reserve.members[_memberWallet].claimAddAmount = claimAddAmount;
        reserve.members[_memberWallet].totalServiceFee = _feeAmount;
        reserve.members[_memberWallet].memberState = _memberState;
        reserve.members[_memberWallet].isKYCVerified = _isKYCVerified;
        reserve.members[_memberWallet].isRefunded = _isRefunded;

        emit TakasureEvents.OnMemberUpdated(
            reserve.members[_memberWallet].memberId,
            _memberWallet,
            _benefitMultiplier,
            _contributionBeforeFee,
            _feeAmount,
            userMembershipDuration,
            currentTimestamp
        );
    }

    /**
     * @notice This function will update all the variables needed when a member pays the contribution
     * @param _payContribution true -> the contribution will be paid and the credit tokens will be minted
     *                                      false -> no need to pay the contribution as it is already payed
     */
    function _memberPaymentFlow(
        uint256 _contributionBeforeFee,
        uint256 _contributionAfterFee,
        uint256 _feeAmount,
        address _memberWallet,
        bool _payContribution
    ) internal {
        _getBenefitMultiplierFromOracle(_memberWallet);
        _updateProFormas(_contributionAfterFee, _contributionBeforeFee);
        _updateReserves(_contributionBeforeFee, _contributionAfterFee);
        _updateCashMappings(_contributionAfterFee);
        uint256 cashLast12Months = _cashLast12Months(monthReference, dayReference);
        _updateDRR(cashLast12Months);
        _updateBMA(cashLast12Months);
        _updateLossRatio(reserve.totalFundCost, reserve.totalFundRevenues);
        _mintDaoTokens(_contributionBeforeFee, _memberWallet);
        // update ucrisk calculation ratio
        _memberSurplus();
        if (_payContribution) {
            _transferAmounts(_contributionAfterFee, _feeAmount, _memberWallet);
        }
    }

    function _getBenefitMultiplierFromOracle(
        address _member
    ) internal returns (uint256 benefitMultiplier_) {
        string memory memberAddressToString = Strings.toHexString(uint256(uint160(_member)), 20);

        // First we check if there is already a request id for this member
        bytes32 requestId = bmConsumer.memberToRequestId(memberAddressToString);

        if (requestId == 0) {
            // If there is no request id, it means the member has no valid BM yet. So we make a new request
            string[] memory args = new string[](1);
            args[0] = memberAddressToString;
            bmConsumer.sendRequest(args);
        } else {
            // If there is a request id, we check if it was successful
            bool successRequest = bmConsumer.idToSuccessRequest(requestId);

            if (successRequest) {
                benefitMultiplier_ = bmConsumer.idToBenefitMultiplier(requestId);
                reserve.members[_member].benefitMultiplier = benefitMultiplier_;
            } else {
                // If failed we get the error and revert with it
                bytes memory errorResponse = bmConsumer.idToErrorResponse(requestId);
                revert TakasureErrors.TakasurePool__BenefitMultiplierRequestFailed(errorResponse);
            }
        }
    }

    function _updateProFormas(
        uint256 _contributionAfterFee,
        uint256 _contributionBeforeFee
    ) internal {
        // Scope to avoid stack too deep error. This scope update both pro formas
        uint256 updatedProFormaFundReserve = ReserveMathLib._updateProFormaFundReserve(
            reserve.proFormaFundReserve,
            _contributionAfterFee,
            INITIAL_RESERVE_RATIO
        );

        uint256 updatedProFormaClaimReserve = ReserveMathLib._updateProFormaClaimReserve(
            reserve.proFormaClaimReserve,
            _contributionBeforeFee,
            reserve.serviceFee,
            INITIAL_RESERVE_RATIO
        );

        reserve.proFormaFundReserve = updatedProFormaFundReserve;
        reserve.proFormaClaimReserve = updatedProFormaClaimReserve;

        emit TakasureEvents.OnNewProFormaValues(
            updatedProFormaFundReserve,
            updatedProFormaClaimReserve
        );
    }

    function _updateReserves(
        uint256 _contributionBeforeFee,
        uint256 _contributionAfterFee
    ) internal {
        uint256 toFundReserveBeforeExpenditures = (_contributionAfterFee *
            reserve.dynamicReserveRatio) / 100;

        uint256 marketExpenditure = (toFundReserveBeforeExpenditures *
            reserve.fundMarketExpendsAddShare) / 100;

        uint256 toFundReserve = toFundReserveBeforeExpenditures - marketExpenditure;
        uint256 toClaimReserve = _contributionAfterFee - toFundReserveBeforeExpenditures;

        reserve.totalFundReserve += toFundReserve;
        reserve.totalClaimReserve += toClaimReserve;
        reserve.totalContributions += _contributionBeforeFee;

        reserve.totalFundCost += marketExpenditure;
        reserve.totalFundRevenues = _updateRevenue(_contributionAfterFee, RevenueType.Contribution);

        emit TakasureEvents.OnNewReserveValues(
            reserve.totalContributions,
            reserve.totalClaimReserve,
            reserve.totalFundReserve,
            reserve.totalFundCost
        );
    }

    function _updateLossRatio(uint256 _totalFundCost, uint256 _totalFundRevenues) internal {
        reserve.lossRatio = ReserveMathLib._calculateLossRatio(_totalFundCost, _totalFundRevenues);
        emit TakasureEvents.OnNewLossRatio(reserve.lossRatio);
    }

    function _updateRevenue(
        uint256 _newRevenue,
        RevenueType _revenueType
    ) internal returns (uint256 totalRevenues_) {
        reserve.totalFundRevenues += _newRevenue;
        totalRevenues_ = reserve.totalFundRevenues;

        emit TakasureEvents.OnExternalRevenue(_newRevenue, totalRevenues_, _revenueType);
    }

    function _updateCashMappings(uint256 _cashIn) internal {
        uint256 currentTimestamp = block.timestamp;

        if (dayDepositTimestamp == 0 && monthDepositTimestamp == 0) {
            // If the depositTimestamp is 0 it means it is the first deposit
            // Set the initial values for future calculations and reference
            dayDepositTimestamp = currentTimestamp;
            monthDepositTimestamp = currentTimestamp;
            monthToCashFlow[monthReference] = _cashIn;
            dayToCashFlow[monthReference][dayReference] = _cashIn;
        } else {
            // Check how many days and months have passed since the last deposit
            uint256 daysPassed = ReserveMathLib._calculateDaysPassed(
                currentTimestamp,
                dayDepositTimestamp
            );
            uint256 monthsPassed = ReserveMathLib._calculateMonthsPassed(
                currentTimestamp,
                monthDepositTimestamp
            );

            if (monthsPassed == 0) {
                // If no months have passed, update the mapping for the current month
                monthToCashFlow[monthReference] += _cashIn;
                if (daysPassed == 0) {
                    // If no days have passed, update the mapping for the current day
                    dayToCashFlow[monthReference][dayReference] += _cashIn;
                } else {
                    // If it is a new day, update the day deposit timestamp and the new day reference
                    dayDepositTimestamp += daysPassed * DAY;
                    dayReference += uint8(daysPassed);

                    // Update the mapping for the new day
                    dayToCashFlow[monthReference][dayReference] = _cashIn;
                }
            } else {
                // If it is a new month, update the month deposit timestamp and the day deposit timestamp
                // both should be the same as it is a new month
                monthDepositTimestamp += monthsPassed * MONTH;
                dayDepositTimestamp = monthDepositTimestamp;
                // Update the month reference to the corresponding month
                monthReference += uint16(monthsPassed);
                // Calculate the day reference for the new month, we need to recalculate the days passed
                // with the new day deposit timestamp
                daysPassed = ReserveMathLib._calculateDaysPassed(
                    currentTimestamp,
                    dayDepositTimestamp
                );
                // The new day reference is the days passed + initial day. Initial day refers
                // to the first day of the month
                uint8 initialDay = 1;
                dayReference = uint8(daysPassed) + initialDay;

                // Update the mappings for the new month and day
                monthToCashFlow[monthReference] = _cashIn;
                dayToCashFlow[monthReference][dayReference] = _cashIn;
            }
        }
    }

    function _cashLast12Months(
        uint16 _currentMonth,
        uint8 _currentDay
    ) internal view returns (uint256 cashLast12Months_) {
        uint256 cash = 0;

        // Then make the iterations, according the month and day this function is called
        if (_currentMonth < 13) {
            // Less than a complete year, iterate through every month passed
            // Return everything stored in the mappings until now
            for (uint8 i = 1; i <= _currentMonth; ) {
                cash += monthToCashFlow[i];

                unchecked {
                    ++i;
                }
            }
        } else {
            // More than a complete year has passed, iterate the last 11 completed months
            // This happens since month 13
            uint16 monthBackCounter;
            uint16 monthsInYear = 12;

            for (uint8 i; i < monthsInYear; ) {
                monthBackCounter = _currentMonth - i;
                cash += monthToCashFlow[monthBackCounter];

                unchecked {
                    ++i;
                }
            }

            // Iterate an extra month to complete the days that are left from the current month
            uint16 extraMonthToCheck = _currentMonth - monthsInYear;
            uint8 dayBackCounter = 30;
            uint8 extraDaysToCheck = dayBackCounter - _currentDay;

            for (uint8 i; i < extraDaysToCheck; ) {
                cash += dayToCashFlow[extraMonthToCheck][dayBackCounter];

                unchecked {
                    ++i;
                    --dayBackCounter;
                }
            }
        }

        cashLast12Months_ = cash;
    }

    function _monthAndDayFromCall()
        internal
        view
        returns (uint16 currentMonth_, uint8 currentDay_)
    {
        uint256 currentTimestamp = block.timestamp;
        uint256 lastDayDepositTimestamp = dayDepositTimestamp;
        uint256 lastMonthDepositTimestamp = monthDepositTimestamp;

        // Calculate how many days and months have passed since the last deposit and the current timestamp
        uint256 daysPassed = ReserveMathLib._calculateDaysPassed(
            currentTimestamp,
            lastDayDepositTimestamp
        );
        uint256 monthsPassed = ReserveMathLib._calculateMonthsPassed(
            currentTimestamp,
            lastMonthDepositTimestamp
        );

        if (monthsPassed == 0) {
            // If  no months have passed, current month is the reference
            currentMonth_ = monthReference;
            if (daysPassed == 0) {
                // If no days have passed, current day is the reference
                currentDay_ = dayReference;
            } else {
                // If you are in a new day, calculate the days passed
                currentDay_ = uint8(daysPassed) + dayReference;
            }
        } else {
            // If you are in a new month, calculate the months passed
            currentMonth_ = uint16(monthsPassed) + monthReference;
            // Calculate the timestamp when this new month started
            uint256 timestampThisMonthStarted = lastMonthDepositTimestamp + (monthsPassed * MONTH);
            // And calculate the days passed in this new month using the new month timestamp
            daysPassed = ReserveMathLib._calculateDaysPassed(
                currentTimestamp,
                timestampThisMonthStarted
            );
            // The current day is the days passed in this new month
            uint8 initialDay = 1;
            currentDay_ = uint8(daysPassed) + initialDay;
        }
    }

    function _updateDRR(uint256 _cash) internal {
        uint256 updatedDynamicReserveRatio = ReserveMathLib._calculateDynamicReserveRatio(
            INITIAL_RESERVE_RATIO,
            reserve.proFormaFundReserve,
            reserve.totalFundReserve,
            _cash
        );

        reserve.dynamicReserveRatio = updatedDynamicReserveRatio;

        emit TakasureEvents.OnNewDynamicReserveRatio(updatedDynamicReserveRatio);
    }

    function _updateBMA(uint256 _cash) internal {
        uint256 bmaInflowAssumption = ReserveMathLib._calculateBmaInflowAssumption(
            _cash,
            reserve.serviceFee,
            INITIAL_RESERVE_RATIO
        );

        uint256 updatedBMA = ReserveMathLib._calculateBmaCashFlowMethod(
            reserve.totalClaimReserve,
            reserve.totalFundReserve,
            reserve.bmaFundReserveShare,
            reserve.proFormaClaimReserve,
            bmaInflowAssumption
        );

        reserve.benefitMultiplierAdjuster = updatedBMA;

        emit TakasureEvents.OnNewBenefitMultiplierAdjuster(updatedBMA);
    }

    function _transferAmounts(
        uint256 _contributionAfterFee,
        uint256 _feeAmount,
        address _memberWallet
    ) internal {
        bool success;

        // Transfer the contribution to the pool
        success = contributionToken.transferFrom(
            _memberWallet,
            address(this),
            _contributionAfterFee
        );
        if (!success) {
            revert TakasureErrors.TakasurePool__ContributionTransferFailed();
        }

        // Transfer the service fee to the fee claim address
        success = contributionToken.transferFrom(_memberWallet, feeClaimAddress, _feeAmount);
        if (!success) {
            revert TakasureErrors.TakasurePool__FeeTransferFailed();
        }
    }

    function _mintDaoTokens(uint256 _contributionBeforeFee, address _memberWallet) internal {
        // Mint needed DAO Tokens
        uint256 mintAmount = _contributionBeforeFee * DECIMALS_PRECISION; // 6 decimals to 18 decimals
        reserve.members[_memberWallet].creditTokensBalance = mintAmount;

        bool success = daoToken.mint(address(this), mintAmount);
        if (!success) {
            revert TakasureErrors.TakasurePool__MintFailed();
        }
    }

    /**
     * @notice Calculate the total earned and unearned contribution reserves for all active members
     * @dev It does not count the recently added member
     * @dev It updates the total earned and unearned contribution reserves every time it is called
     * @dev Members in the grace period are not considered
     * @return totalECRes_ the total earned contribution reserve. Six decimals
     * @return totalUCRes_ the total unearned contribution reserve. Six decimals
     */
    // Todo: This will need another approach to avoid DoS, for now it is mainly to be able to test the algorithm
    function _totalECResAndUCResUnboundedLoop()
        internal
        returns (uint256 totalECRes_, uint256 totalUCRes_)
    {
        uint256 newECRes;
        // We check for every member except the recently added
        for (uint256 i = 1; i <= memberIdCounter - 1; ) {
            address memberWallet = idToMemberWallet[i];
            Member storage memberToCheck = reserve.members[memberWallet];
            if (memberToCheck.memberState == MemberState.Active) {
                (uint256 memberEcr, uint256 memberUcr) = ReserveMathLib._calculateEcrAndUcrByMember(
                    memberToCheck
                );

                newECRes += memberEcr;
                totalUCRes_ += memberUcr;
            }

            unchecked {
                ++i;
            }
        }

        reserve.ECRes = newECRes;
        reserve.UCRes = totalUCRes_;

        totalECRes_ = reserve.ECRes;
    }

    /**
     * @notice Surplus to be distributed among the members
     * @return surplus_ in six decimals
     */
    function _calculateSurplus() internal returns (uint256 surplus_) {
        (uint256 totalECRes, uint256 totalUCRes) = _totalECResAndUCResUnboundedLoop();
        uint256 UCRisk;

        UCRisk = (totalUCRes * reserve.riskMultiplier) / 100;

        // surplus = max(0, ECRes - max(0, UCRisk - UCRes -  RPOOL))
        surplus_ = uint256(
            ReserveMathLib._maxInt(
                0,
                (int256(totalECRes) -
                    ReserveMathLib._maxInt(
                        0,
                        (int256(UCRisk) - int256(totalUCRes) - int256(RPOOL))
                    ))
            )
        );

        reserve.surplus = surplus_;

        emit TakasureEvents.OnFundSurplusUpdated(surplus_);
    }

    /**
     * @notice Calculate the surplus for a member
     */
    function _memberSurplus() internal {
        uint256 totalSurplus = _calculateSurplus();
        uint256 userCreditTokensBalance = reserve.members[msg.sender].creditTokensBalance;
        uint256 totalCreditTokens = daoToken.balanceOf(address(this));
        uint256 userSurplus = (totalSurplus * userCreditTokensBalance) / totalCreditTokens;
        reserve.members[msg.sender].memberSurplus = userSurplus;
        emit TakasureEvents.OnMemberSurplusUpdated(
            reserve.members[msg.sender].memberId,
            userSurplus
        );
    }

    ///@dev required by the OZ UUPS module
    function _authorizeUpgrade(
        address newImplementation
    ) internal override onlyRole(DAO_MULTISIG) {}
}<|MERGE_RESOLUTION|>--- conflicted
+++ resolved
@@ -127,11 +127,8 @@
         reserve.benefitMultiplierAdjuster = 100; // 100% Default
         reserve.serviceFee = 22; // 22% of the contribution amount. Default
         reserve.bmaFundReserveShare = 70; // 70% Default
-<<<<<<< HEAD
         reserve.fundMarketExpendsAddShare = 20; // 20% Default
-=======
         reserve.riskMultiplier = 2; // 2% Default
->>>>>>> b6e2e0b9
         reserve.isOptimizerEnabled = true; // Default
 
         emit TakasureEvents.OnInitialReserveValues(
