--- conflicted
+++ resolved
@@ -382,26 +382,15 @@
             revert TakasureErrors.TakasurePool__WrongMemberState();
         }
         uint256 currentTimestamp = block.timestamp;
-<<<<<<< HEAD
-        uint256 yearsCovered = member.yearsCovered;
-        uint256 firstLimitTimestamp = member.membershipStartTime + member.membershipDuration; // The complete membership duration
-        uint256 secondLimitTimestamp = member.membershipStartTime +
-            (yearsCovered * 365 days) +
-            (30 days); // 30 days after the new membership year
-
-        if (currentTimestamp > firstLimitTimestamp) {
-=======
-        uint256 membershipStartTime = reserve.members[msg.sender].membershipStartTime;
-        uint256 membershipDuration = reserve.members[msg.sender].membershipDuration;
-        uint256 lastPaidYearStartDate = reserve.members[msg.sender].lastPaidYearStartDate;
+        uint256 membershipStartTime = member.membershipStartTime;
+        uint256 membershipDuration = member.membershipDuration;
+        uint256 lastPaidYearStartDate = member.lastPaidYearStartDate;
         uint256 year = 365 days;
         uint256 gracePeriod = 30 days;
-
-        if (
-            currentTimestamp > lastPaidYearStartDate + year + gracePeriod ||
-            currentTimestamp > membershipStartTime + membershipDuration
-        ) {
->>>>>>> 5dd418cd
+        uint256 firstLimitTimestamp = membershipStartTime + membershipDuration; // The complete membership duration
+        uint256 secondLimitTimestamp = lastPaidYearStartDate + year + gracePeriod;
+
+        if (currentTimestamp > firstLimitTimestamp) {
             revert TakasureErrors.TakasurePool__InvalidDate();
         } else if (currentTimestamp >= secondLimitTimestamp) {
             // Update the state, this will allow to cancel the membership
@@ -414,9 +403,11 @@
             uint256 contributionAfterFee = contributionBeforeFee - feeAmount;
 
             // Update the values
-            ++reserve.members[msg.sender].yearsCovered;
+            reserve.members[msg.sender].lastPaidYearStartDate += 365 days;
             reserve.members[msg.sender].totalContributions += contributionBeforeFee;
             reserve.members[msg.sender].totalServiceFee += feeAmount;
+            reserve.members[msg.sender].lastEcr = 0;
+            reserve.members[msg.sender].lastUcr = 0;
 
             // And we pay the contribution
             _memberPaymentFlow(
@@ -429,23 +420,22 @@
 
             emit TakasureEvents.OnRecurringPayment(
                 msg.sender,
-                member.memberId,
-                reserve.members[msg.sender].yearsCovered,
+                reserve.members[msg.sender].memberId,
+                reserve.members[msg.sender].lastPaidYearStartDate,
                 reserve.members[msg.sender].totalContributions,
                 reserve.members[msg.sender].totalServiceFee
             );
         }
     }
 
-<<<<<<< HEAD
     function defaultMember(
         address memberWallet
     ) external neededState(memberWallet, MemberState.Active) {
         Member memory member = reserve.members[memberWallet];
 
         uint256 currentTimestamp = block.timestamp;
-        uint256 yearsCovered = member.yearsCovered;
-        uint256 limitTimestamp = member.membershipStartTime + (yearsCovered * 365 days) + (30 days); // 30 days after the new membership year
+        uint256 lastPaidYearStartDate = member.lastPaidYearStartDate;
+        uint256 limitTimestamp = member.membershipStartTime + lastPaidYearStartDate + (30 days); // 30 days after the new membership year
 
         if (currentTimestamp >= limitTimestamp) {
             //     // Update the state, this will allow to cancel the membership
@@ -455,35 +445,6 @@
         } else {
             revert TakasureErrors.TakasurePool__TooEarlyToDefault();
         }
-=======
-        uint256 contributionBeforeFee = reserve.members[msg.sender].contribution;
-        uint256 feeAmount = (contributionBeforeFee * reserve.serviceFee) / 100;
-        uint256 contributionAfterFee = contributionBeforeFee - feeAmount;
-
-        // Update the values
-        reserve.members[msg.sender].lastPaidYearStartDate += 365 days;
-        reserve.members[msg.sender].totalContributions += contributionBeforeFee;
-        reserve.members[msg.sender].totalServiceFee += feeAmount;
-        reserve.members[msg.sender].lastEcr = 0;
-        reserve.members[msg.sender].lastUcr = 0;
-
-        // And we pay the contribution
-        _memberPaymentFlow(
-            contributionBeforeFee,
-            feeAmount,
-            contributionAfterFee,
-            msg.sender,
-            true
-        );
-
-        emit TakasureEvents.OnRecurringPayment(
-            msg.sender,
-            reserve.members[msg.sender].memberId,
-            reserve.members[msg.sender].lastPaidYearStartDate,
-            reserve.members[msg.sender].totalContributions,
-            reserve.members[msg.sender].totalServiceFee
-        );
->>>>>>> 5dd418cd
     }
 
     /**
@@ -722,7 +683,7 @@
         Member memory member = reserve.members[_memberWallet];
         uint256 currentTimestamp = block.timestamp;
         uint256 limitTimestamp = member.membershipStartTime +
-            (member.yearsCovered * 365 days) +
+            member.lastPaidYearStartDate +
             (30 days);
 
         if (currentTimestamp >= limitTimestamp) {
