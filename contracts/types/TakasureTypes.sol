// SPDX-License-Identifier: GPL-3.0

pragma solidity 0.8.25;

enum MemberState {
    Inactive,
    Active,
    Defaulted,
    Deceased
}

enum CostTypes {
    Marketing,
    Claim,
    Surplus,
    CatFees,
    CastRepayment // Risk payment
}

enum RevenueType {
    Contribution,
    InvestmentReturn,
    CatDonation,
    CatLoan
}

struct Member {
    uint256 memberId;
    uint256 benefitMultiplier;
    uint256 membershipDuration; // in years
    uint256 membershipStartTime; // in seconds
    uint256 lastPaidYearStartDate; // in seconds
    uint256 contribution; // in stablecoin currency in Wei
    uint256 claimAddAmount; // amount deposited in the claim reserve, in stablecoin currency in Wei, and without fees
    uint256 totalContributions; // in stablecoin currency in Wei. This is the total contribution made by the member
    uint256 totalServiceFee; // in stablecoin currency in Wei
    uint256 creditTokensBalance; // 18 decimals
    address wallet;
    MemberState memberState;
    uint256 memberSurplus; //Ratio of Net Contribution to the total net Contributions collected from all participants.
    bool isKYCVerified; // Can not be true if isRefunded is true
    bool isRefunded; // Can not be true if isKYCVerified is true
    uint256 lastEcr; // the last ECR calculated
    uint256 lastUcr; // the last UCR calculated
}

struct Reserve {
    mapping(address member => Member) members;
    uint256 dynamicReserveRatio; // Default 40%
    uint256 benefitMultiplierAdjuster; // Default 100%
    uint256 totalContributions; // Default 0
    uint256 totalClaimReserve; // Default 0
    uint256 totalFundReserve; // Default 0
    uint256 totalFundCost; // Default 0
    uint256 totalFundRevenues; // Default 0
    uint256 proFormaFundReserve; // Used to update the dynamic reserve ratio
    uint256 proFormaClaimReserve;
    uint256 lossRatio; // Default 0
    uint8 serviceFee; // Default 22%, max 100%
    uint8 bmaFundReserveShare; // Default 70%
<<<<<<< HEAD
    uint8 fundMarketExpendsAddShare; // Default 20%
=======
    uint8 riskMultiplier; // Default to 2% // TODO: Fetch from oracle? It goes from 1.4% to 6%
>>>>>>> b6e2e0b9
    bool isOptimizerEnabled; // Default true
    uint256 ECRes; // Default 0
    uint256 UCRes; // Default 0
    uint256 surplus; // Default 0
}<|MERGE_RESOLUTION|>--- conflicted
+++ resolved
@@ -58,11 +58,8 @@
     uint256 lossRatio; // Default 0
     uint8 serviceFee; // Default 22%, max 100%
     uint8 bmaFundReserveShare; // Default 70%
-<<<<<<< HEAD
     uint8 fundMarketExpendsAddShare; // Default 20%
-=======
-    uint8 riskMultiplier; // Default to 2% // TODO: Fetch from oracle? It goes from 1.4% to 6%
->>>>>>> b6e2e0b9
+    uint8 riskMultiplier; // Default to 2%
     bool isOptimizerEnabled; // Default true
     uint256 ECRes; // Default 0
     uint256 UCRes; // Default 0
