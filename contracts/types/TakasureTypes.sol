// SPDX-License-Identifier: GPL-3.0

pragma solidity 0.8.25;

enum MemberState {
    Inactive,
    Active,
    Defaulted,
    Deceased
}

struct Member {
    uint256 memberId;
    uint256 benefitMultiplier;
    uint256 membershipDuration; // in years
    uint256 yearsCovered; // 1, 2, 3, 4, 5...
    uint256 membershipStartTime; // in seconds
<<<<<<< HEAD
    uint256 contribution; // in stablecoin currency in Wei
    uint256 claimAddAmount; // amount deposited in the claim reserve, in stablecoin currency in Wei
=======
    uint256 contribution; // in stablecoin currency in Wei, this is the yearly contribution, and without fees
>>>>>>> ba797b9a
    uint256 totalContributions; // in stablecoin currency in Wei. This is the total contribution made by the member
    uint256 totalServiceFee; // in stablecoin currency in Wei
    address wallet;
    MemberState memberState;
    uint256 surplus; //Ratio of Net Contribution to the total net Contributions collected from all participants.
    bool isKYCVerified;
}

struct Reserve {
    mapping(address member => Member) members;
    uint256 initialReserveRatio; // Default 40%
    uint256 dynamicReserveRatio; // Default 40%
    uint256 benefitMultiplierAdjuster; // Default 100%
    uint256 totalContributions; // Default 0
    uint256 totalClaimReserve; // Default 0
    uint256 totalFundReserve; // Default 0
    uint256 proFormaFundReserve; // Used to update the dynamic reserve ratio
    uint256 proFormaClaimReserve;
    uint256 lossRatio; // Default 0
    uint8 serviceFee; // Default 20%, max 100%
    uint8 bmaFundReserveShare; // Default 70%
    uint8 riskMultiplier; // Default to 75% // ? Questuion: 75% to put something but the value needs to be defined
    bool isOptimizerEnabled; // Default false
}<|MERGE_RESOLUTION|>--- conflicted
+++ resolved
@@ -15,12 +15,8 @@
     uint256 membershipDuration; // in years
     uint256 yearsCovered; // 1, 2, 3, 4, 5...
     uint256 membershipStartTime; // in seconds
-<<<<<<< HEAD
     uint256 contribution; // in stablecoin currency in Wei
-    uint256 claimAddAmount; // amount deposited in the claim reserve, in stablecoin currency in Wei
-=======
-    uint256 contribution; // in stablecoin currency in Wei, this is the yearly contribution, and without fees
->>>>>>> ba797b9a
+    uint256 claimAddAmount; // amount deposited in the claim reserve, in stablecoin currency in Wei, and without fees
     uint256 totalContributions; // in stablecoin currency in Wei. This is the total contribution made by the member
     uint256 totalServiceFee; // in stablecoin currency in Wei
     address wallet;
