// SPDX-License-Identifier: GNU GPLv3

pragma solidity 0.8.28;

enum MemberState {
    Inactive,
    Active,
    Defaulted,
    Canceled,
    Deceased
}

enum CostTypes {
    Marketing,
    Claim,
    Surplus,
    CatFees,
    CastRepayment // Risk payment
}

enum RevenueType {
    Contribution,
    InvestmentReturn,
    CatDonation,
    CatLoan
}

struct CashFlowVars {
    uint256 dayDepositTimestamp;
    uint256 monthDepositTimestamp;
    uint16 monthReference;
    uint8 dayReference;
}

struct Member {
    uint256 memberId;
    uint256 benefitMultiplier;
    uint256 membershipDuration; // in years
    uint256 membershipStartTime; // in seconds
    uint256 lastPaidYearStartDate; // in seconds
    uint256 contribution; // in stablecoin currency in Wei
    uint256 claimAddAmount; // amount deposited in the claim reserve, in stablecoin currency in Wei, and without fees
    uint256 totalContributions; // in stablecoin currency in Wei. This is the total contribution made by the member
    uint256 totalServiceFee; // in stablecoin currency in Wei
    uint256 creditTokensBalance; // 18 decimals
    address wallet;
    MemberState memberState;
    uint256 memberSurplus; //Ratio of Net Contribution to the total net Contributions collected from all participants.
    bool isKYCVerified; // Can not be true if isRefunded is true
    bool isRefunded; // Can not be true if isKYCVerified is true
    uint256 lastEcr; // the last ECR calculated
    uint256 lastUcr; // the last UCR calculated
}

struct Reserve {
    uint8 serviceFee; // Default 22%, max 100%
    uint8 bmaFundReserveShare; // Default 70%
    uint8 fundMarketExpendsAddShare; // Default 20%
    uint8 riskMultiplier; // Default to 2%
    bool isOptimizerEnabled; // Default true
    bool allowCustomDuration; // Default false
    address daoToken;
    address contributionToken;
    uint256 memberIdCounter;
    uint256 minimumThreshold; // Default 25 USDC, 6 decimals
    uint256 maximumThreshold; // Default 250 USDC, 6 decimals
    uint256 initialReserveRatio; // Default 40%
    uint256 dynamicReserveRatio;
    uint256 benefitMultiplierAdjuster; // Default 100%
    uint256 totalContributions; // Default 0
    uint256 totalClaimReserve; // Default 0
    uint256 totalFundReserve; // Default 0
    uint256 totalFundCost; // Default 0
    uint256 totalFundRevenues; // Default 0
    uint256 proFormaFundReserve; // Used to update the dynamic reserve ratio
    uint256 proFormaClaimReserve;
    uint256 lossRatio; // Default 0
<<<<<<< HEAD
    uint256 lossRatioThreshold; // Default 80%
    uint8 serviceFee; // Default 22%, max 100%
    uint8 bmaFundReserveShare; // Default 70%
    uint8 fundMarketExpendsAddShare; // Default 20%
    uint8 riskMultiplier; // Default to 2%
    bool isOptimizerEnabled; // Default true
=======
>>>>>>> c09f3640
    uint256 ECRes; // Default 0
    uint256 UCRes; // Default 0
    uint256 surplus; // Default 0
}<|MERGE_RESOLUTION|>--- conflicted
+++ resolved
@@ -75,15 +75,7 @@
     uint256 proFormaFundReserve; // Used to update the dynamic reserve ratio
     uint256 proFormaClaimReserve;
     uint256 lossRatio; // Default 0
-<<<<<<< HEAD
     uint256 lossRatioThreshold; // Default 80%
-    uint8 serviceFee; // Default 22%, max 100%
-    uint8 bmaFundReserveShare; // Default 70%
-    uint8 fundMarketExpendsAddShare; // Default 20%
-    uint8 riskMultiplier; // Default to 2%
-    bool isOptimizerEnabled; // Default true
-=======
->>>>>>> c09f3640
     uint256 ECRes; // Default 0
     uint256 UCRes; // Default 0
     uint256 surplus; // Default 0
