--- conflicted
+++ resolved
@@ -244,8 +244,8 @@
         address oldOperator = takadaoOperator;
         takadaoOperator = newOperatorAddress;
 
-        _grantRole(TAKADAO_OPERATOR, newOperatorAddress);
-        _revokeRole(TAKADAO_OPERATOR, oldOperator);
+        _grantRole(OPERATOR, newOperatorAddress);
+        _revokeRole(OPERATOR, oldOperator);
 
         emit TakasureEvents.OnOperatorChanged(newOperatorAddress, oldOperator);
     }
@@ -455,13 +455,7 @@
 
     function _onlyDaoOrTakadao() internal view {
         require(
-<<<<<<< HEAD
-            hasRole(TAKADAO_OPERATOR, msg.sender) || hasRole(DAO_MULTISIG, msg.sender),
-=======
-            hasRole(OPERATOR, msg.sender) ||
-                hasRole(DAO_MULTISIG, msg.sender) ||
-                hasRole(DEFAULT_ADMIN_ROLE, msg.sender),
->>>>>>> f1d9efdf
+            hasRole(OPERATOR, msg.sender) || hasRole(DAO_MULTISIG, msg.sender),
             TakasureReserve__OnlyDaoOrTakadao()
         );
     }
