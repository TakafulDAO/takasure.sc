--- conflicted
+++ resolved
@@ -214,16 +214,7 @@
         emit TakasureEvents.OnNewMaximumThreshold(newMaximumThreshold);
     }
 
-<<<<<<< HEAD
-    function setNewContributionToken(address newContributionToken) external onlyRole(DAO_MULTISIG) {
-        AddressAndStates._notZeroAddress(newContributionToken);
-        reserve.contributionToken = newContributionToken;
-    }
-
     function setNewFeeClaimAddress(address newFeeClaimAddress) external onlyRole(OPERATOR) {
-=======
-    function setNewFeeClaimAddress(address newFeeClaimAddress) external onlyRole(TAKADAO_OPERATOR) {
->>>>>>> 062a7350
         AddressAndStates._notZeroAddress(newFeeClaimAddress);
         feeClaimAddress = newFeeClaimAddress;
     }
