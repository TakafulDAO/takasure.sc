// SPDX-License-Identifier: GPL-3.0

/**
 * @title AddressManager
 * @author Maikel Ordaz
 * @notice This contract will manage the addresses in the TLD protocol of the Takasure protocol
 */
import {IAddressManager} from "contracts/interfaces/managers/IAddressManager.sol";
import {IModuleManager} from "contracts/interfaces/managers/IModuleManager.sol";

import {UUPSUpgradeable, Initializable} from "@openzeppelin/contracts-upgradeable/proxy/utils/UUPSUpgradeable.sol";
import {
    ReentrancyGuardTransientUpgradeable
} from "@openzeppelin/contracts-upgradeable/utils/ReentrancyGuardTransientUpgradeable.sol";
import {
    Ownable2StepUpgradeable,
    OwnableUpgradeable
} from "@openzeppelin/contracts-upgradeable/access/Ownable2StepUpgradeable.sol";
import {AccessControlUpgradeable} from "@openzeppelin/contracts-upgradeable/access/AccessControlUpgradeable.sol";

import {EnumerableSet} from "@openzeppelin/contracts/utils/structs/EnumerableSet.sol";
import {ProtocolAddressType, ProtocolAddress, ProposedRoleHolder} from "contracts/types/Managers.sol";
import {ModuleState} from "contracts/types/States.sol";

pragma solidity 0.8.28;

contract AddressManager is
    Initializable,
    UUPSUpgradeable,
    Ownable2StepUpgradeable,
    AccessControlUpgradeable,
    ReentrancyGuardTransientUpgradeable,
    IAddressManager
{
    using EnumerableSet for EnumerableSet.Bytes32Set;
    using EnumerableSet for EnumerableSet.AddressSet;

    uint256 public roleAcceptanceDelay; // Maximum time allowed to accept a proposed role

    // Related to the protocol addresses
    mapping(address protocolAddress => bytes32 nameHash) public protocolAddressesNames;
    mapping(bytes32 nameHash => ProtocolAddress) private protocolAddressesByName;

    // Related to the roles
    mapping(address roleHolder => bytes32[] role) private rolesByAddress;
    mapping(bytes32 role => address roleHolder) public currentRoleHolders;
    mapping(bytes32 role => ProposedRoleHolder proposedRoleHolder) private proposedRoleHolders;

    EnumerableSet.Bytes32Set private _protocolRoles;

    /*//////////////////////////////////////////////////////////////
                           EVENTS AND ERRORS
    //////////////////////////////////////////////////////////////*/

    event OnNewRoleAcceptanceDelay(uint256 newDelay);
    event OnNewProtocolAddress(string indexed name, address indexed addr, ProtocolAddressType addressType);
    event OnProtocolAddressDeleted(address indexed addr, ProtocolAddressType addressType);
    event OnProtocolAddressUpdated(string indexed name, address indexed newAddr);
    event OnRoleCreated(bytes32 indexed role);
    event OnRoleRemoved(bytes32 indexed role);
    event OnProposedRoleHolder(bytes32 indexed role, address indexed proposedHolder);
    event OnNewRoleHolder(bytes32 indexed role, address indexed newHolder);

    error AddressManager__InvalidDelay();
    error AddressManager__InvalidNameLength();
    error AddressManager__AddressZero();
    error AddressManager__AddressAlreadyExists();
    error AddressManager__AddressDoesNotExist();
    error AddressManager__AddModuleManagerFirst();
    error AddressManager__RoleAlreadyExists();
    error AddressManager__RoleDoesNotExist();
    error AddressManager__AlreadyRoleHolder();
    error AddressManager__InvalidCaller();
    error AddressManager__NoProposedHolder();
    error AddressManager__TooLateToAccept();
    error AddressManager__NotRoleHolder();

    /*//////////////////////////////////////////////////////////////
                             INITIALIZATION
    //////////////////////////////////////////////////////////////*/

    /// @custom:oz-upgrades-unsafe-allow constructor
    constructor() {
        _disableInitializers();
    }

    function initialize(address _owner) external initializer {
        __UUPSUpgradeable_init();
        __Ownable2Step_init();
        __Ownable_init(_owner);
        __AccessControl_init();
        __ReentrancyGuardTransient_init();

        roleAcceptanceDelay = 1 days;
    }

    /*//////////////////////////////////////////////////////////////
                                SETTERS
    //////////////////////////////////////////////////////////////*/

    function setRoleAcceptanceDelay(uint256 newDelay) external onlyOwner {
        require(newDelay > 0, AddressManager__InvalidDelay());
        roleAcceptanceDelay = newDelay;
        emit OnNewRoleAcceptanceDelay(newDelay);
    }

    /*//////////////////////////////////////////////////////////////
                               ADDRESSES
    //////////////////////////////////////////////////////////////*/

    /**
     * @notice Adds a new address to the AddressManager
     * @param name The name of the address to be added
     * @param addr The address to be added
     * @param addressType The type of the address (ADMIN, MODULE, PROTOCOL)
     * @dev This function can only be called by the owner of the contract.
     */
    function addProtocolAddress(string memory name, address addr, ProtocolAddressType addressType) external onlyOwner {
        _nameChecks(name);
        _addProtocolAddress(name, addr, addressType);
    }

    /**
     * @notice Deletes an address from the AddressManager
     * @param addr The address to be deleted
     * @dev This function can only be called by the owner of the contract.
     * @dev This function will also remove the address from the rolesByAddress mapping.
     */
    function deleteProtocolAddress(address addr) external onlyOwner {
        require(addr != address(0), AddressManager__AddressZero());

        bytes32 nameHash = protocolAddressesNames[addr];
        ProtocolAddress memory protocolAddress = protocolAddressesByName[nameHash];

        require(protocolAddress.addr != address(0), AddressManager__AddressDoesNotExist());

        ProtocolAddressType addressType = protocolAddress.addressType;

        // Remove the address from the mapping
        delete protocolAddressesByName[nameHash];
        delete protocolAddressesNames[addr];

        if (protocolAddress.addressType == ProtocolAddressType.Module) {
            // If it is a module, we need to add the new address as a module in the ModuleManager, and deprecate the old one
<<<<<<< HEAD
            IModuleManager moduleManager = IModuleManager(_getProtocolAddressByName("MODULE_MANAGER").addr);
=======
            IModuleManager moduleManager = IModuleManager(_getProtocolAddressByName("PROTOCOL__MODULE_MANAGER").addr);
>>>>>>> 6b3ce7d0
            require(address(moduleManager) != address(0), AddressManager__AddModuleManagerFirst());

            moduleManager.changeModuleState(addr, ModuleState.Deprecated);
        }

        emit OnProtocolAddressDeleted(addr, addressType);
    }

    /**
     * @notice Updates the address of a protocol address given its name
     * @param name The name of the protocol address to be updated
     * @param newAddr The new address to be set
     * @dev This function can only be called by the owner of the contract.
     * @dev The name must already exist in the AddressManager.
     */
    function updateProtocolAddress(string memory name, address newAddr) external onlyOwner nonReentrant {
        require(newAddr != address(0), AddressManager__AddressZero());

        bytes32 nameHash = keccak256(abi.encode(name));

        ProtocolAddress storage protocolAddress = protocolAddressesByName[nameHash];

        address oldAddr = protocolAddress.addr;

        require(oldAddr != address(0), AddressManager__AddressDoesNotExist());
        require(oldAddr != newAddr, AddressManager__AddressAlreadyExists());

        // Remove the old address from the protocolAddressesNames mapping
        delete protocolAddressesNames[oldAddr];
        // And add the new address to the protocolAddressesNames mapping
        protocolAddressesNames[newAddr] = nameHash;

        // In the protocolAddresses mapping, update the address value in the ProtocolAddress struct
        protocolAddress.addr = newAddr;

        if (protocolAddress.addressType == ProtocolAddressType.Module) {
            // If it is a module, we need to add the new address as a module in the ModuleManager, and deprecate the old one
<<<<<<< HEAD
            IModuleManager moduleManager = IModuleManager(_getProtocolAddressByName("MODULE_MANAGER").addr);
=======
            IModuleManager moduleManager = IModuleManager(_getProtocolAddressByName("PROTOCOL__MODULE_MANAGER").addr);
>>>>>>> 6b3ce7d0
            require(address(moduleManager) != address(0), AddressManager__AddModuleManagerFirst());

            moduleManager.addModule(newAddr);
            moduleManager.changeModuleState(oldAddr, ModuleState.Deprecated);
        }

        emit OnProtocolAddressUpdated(name, newAddr);
    }

    /*//////////////////////////////////////////////////////////////
                             ROLE CREATION
    //////////////////////////////////////////////////////////////*/

    /**
     * @notice Creates a new role in the AddressManager
     * @param newRole The new role to be created
     * @dev This function can only be called by the owner of the contract.
     * @return success A boolean indicating whether the role was successfully created
     */
    function createNewRole(bytes32 newRole) external onlyOwner returns (bool success) {
        require(!_protocolRoles.contains(newRole), AddressManager__RoleAlreadyExists());
        success = _protocolRoles.add(newRole);

        emit OnRoleCreated(newRole);
    }

    /**
     * @notice Removes an existing role from the AddressManager
     * @param roleToRemove The role to be removed
     * @dev This function can only be called by the owner of the contract.
     * @return success A boolean indicating whether the role was successfully removed
     */
    function removeRole(bytes32 roleToRemove) external onlyOwner returns (bool success) {
        require(_protocolRoles.contains(roleToRemove), AddressManager__RoleDoesNotExist());
        success = _protocolRoles.remove(roleToRemove);

        emit OnRoleRemoved(roleToRemove);
    }

    /*//////////////////////////////////////////////////////////////
                              ASSIGN ROLES
    //////////////////////////////////////////////////////////////*/

    /**
     * @notice Propose a role to an address.
     * @param role The role to be granted.
     * @param proposedRoleHolder The address to which the role will be granted.
     * @dev This function can only be called by the owner of the contract.
     * @dev The role must already exist in the AddressManager.
     * @dev To remove a proposal just create a new proposal with the same role, can be to address(0).
     */
    function proposeRoleHolder(bytes32 role, address proposedRoleHolder) external onlyOwner {
        require(_protocolRoles.contains(role), AddressManager__RoleDoesNotExist());

        // Check if the role is already assigned to the proposed holder
        bytes32[] memory currentRoles = rolesByAddress[proposedRoleHolder];

        for (uint256 i; i < currentRoles.length; ++i) {
            if (currentRoles[i] == role) revert AddressManager__AlreadyRoleHolder();
        }

        ProposedRoleHolder memory proposed =
            ProposedRoleHolder({proposedHolder: proposedRoleHolder, proposalTime: block.timestamp});

        // Assign the proposed holder with a delay
        proposedRoleHolders[role] = proposed;

        emit OnProposedRoleHolder(role, proposedRoleHolder);
    }

    /**
     * @notice Accepts a proposed role after the acceptance delay.
     * @param role The role to be accepted.
     * @dev This function can only be called by the proposed holder of the role.
     */
    function acceptProposedRole(bytes32 role) external returns (bool success) {
        require(_protocolRoles.contains(role), AddressManager__RoleDoesNotExist());

        ProposedRoleHolder memory proposedHolder = proposedRoleHolders[role];

        // There must be a proposed holder for the role, and the caller must be the proposed holder
        require(proposedHolder.proposedHolder != address(0), AddressManager__NoProposedHolder());
        require(proposedHolder.proposedHolder == msg.sender, AddressManager__InvalidCaller());

        // Check if the proposal time has passed
        require(block.timestamp <= proposedHolder.proposalTime + roleAcceptanceDelay, AddressManager__TooLateToAccept());

        // Revoke the role for the current holder if it exists
        address currentHolder = currentRoleHolders[role];

        if (currentHolder != address(0)) _revokeRoleHolder(role, currentHolder);

        // Assign the role to the proposed holder
        success = _grantRole(role, msg.sender);

        // Update the current role holder mapping
        currentRoleHolders[role] = msg.sender;
        rolesByAddress[msg.sender].push(role);

        // Clear the proposed holder
        delete proposedRoleHolders[role];

        emit OnNewRoleHolder(role, msg.sender);
    }

    /*//////////////////////////////////////////////////////////////
                              REVOKE ROLES
    //////////////////////////////////////////////////////////////*/

    /**
     * @notice Revokes a role from an address.
     * @param role The role to be revoked.
     * @param account The address from which the role will be revoked.
     * @dev This function can only be called by the owner of the contract.
     */
    function revokeRoleHolder(bytes32 role, address account) external onlyOwner {
        _revokeRoleHolder(role, account);
    }

    /*//////////////////////////////////////////////////////////////
                          FOR EXTERNAL CHECKS
    //////////////////////////////////////////////////////////////*/

    /**
     * @notice Checks if a specific address has a specific name
     * @param addr The address to check
     * @param name The name to check against the address
     * @return bool A boolean indicating whether the address has the name
     * @dev To be able to use this function in require statements, it is implemented in a way that does not revert.
     */
    function hasName(string memory name, address addr) external view returns (bool) {
        bytes32 expectedNameHash = protocolAddressesNames[addr]; // Access the mapping to ensure it exists
        bytes32 givenNameHash = keccak256(abi.encode(name));

        if (
            addr == address(0) || bytes(name).length == 0 || bytes(name).length > 32
                || expectedNameHash != givenNameHash
        ) return false; // Address is zero

        return true; // Address has the name
    }

    /**
     * @notice Checks if an account has a specific role
     * @param role The role to check
     * @param account The address of the account
     * @return bool A boolean indicating whether the account has the role
     * @dev If the role is not a protocol role, it will return false.
     */
    function hasRole(bytes32 role, address account)
        public
        view
        override(AccessControlUpgradeable, IAddressManager)
        returns (bool)
    {
        if (!_protocolRoles.contains(role)) return false;
        else return super.hasRole(role, account);
    }

    function hasType(ProtocolAddressType addressType, address addr) external view returns (bool) {
        // First check if the address is registered
        if (protocolAddressesNames[addr] == bytes32(0)) return false;

        // Then check if the address type matches
        ProtocolAddress memory protocolAddress = protocolAddressesByName[protocolAddressesNames[addr]];
        return protocolAddress.addressType == addressType;
    }

    /*//////////////////////////////////////////////////////////////
                                GETTERS
    //////////////////////////////////////////////////////////////*/

    function getProtocolAddressByName(string memory name) external view returns (ProtocolAddress memory) {
        return _getProtocolAddressByName(name);
    }

    function getProposedRoleHolder(bytes32 role) external view returns (ProposedRoleHolder memory proposedHolder) {
        proposedHolder = proposedRoleHolders[role];
    }

    function getRolesByAddress(address roleHolder) external view returns (bytes32[] memory roles) {
        roles = rolesByAddress[roleHolder];
    }

    /**
     * @notice Checks if a role exists in the AddressManager
     * @param role The role to check for existence
     * @return bool A boolean indicating whether the role exists
     */
    function isValidRole(bytes32 role) external view returns (bool) {
        return _protocolRoles.contains(role);
    }

    /**
     * @notice Returns the list of roles in the AddressManager
     * @return roles An array of bytes32 representing the roles
     */
    function getRoles() external view returns (bytes32[] memory roles) {
        roles = new bytes32[](_protocolRoles.length());
        for (uint256 i = 0; i < _protocolRoles.length(); i++) {
            roles[i] = _protocolRoles.at(i);
        }
    }

    /*//////////////////////////////////////////////////////////////
                           INTERNAL FUNCTIONS
    //////////////////////////////////////////////////////////////*/

    function _nameChecks(string memory _name) internal view {
        require(bytes(_name).length > 0 && bytes(_name).length <= 32, AddressManager__InvalidNameLength());

        bytes32 nameHash = keccak256(abi.encode(_name));

        require(protocolAddressesByName[nameHash].addr == address(0), AddressManager__AddressAlreadyExists());
    }

    function _addProtocolAddress(string memory _name, address _addr, ProtocolAddressType _addressType)
        internal
        nonReentrant
    {
        require(_addr != address(0), AddressManager__AddressZero());

        bytes32 nameHash = keccak256(abi.encode(_name));

        ProtocolAddress memory newProtocolAddress =
            ProtocolAddress({name: nameHash, addr: _addr, addressType: _addressType});

        protocolAddressesByName[nameHash] = newProtocolAddress;
        protocolAddressesNames[_addr] = nameHash;

        // If the address is a module, then we call the ModuleManager to register it
        // This means to add any module, the ModuleManager must be deployed first
        if (_addressType == ProtocolAddressType.Module) {
<<<<<<< HEAD
            IModuleManager moduleManager = IModuleManager(_getProtocolAddressByName("MODULE_MANAGER").addr);
=======
            IModuleManager moduleManager = IModuleManager(_getProtocolAddressByName("PROTOCOL__MODULE_MANAGER").addr);
>>>>>>> 6b3ce7d0
            require(address(moduleManager) != address(0), AddressManager__AddModuleManagerFirst());

            // The ModuleManager will be in charge to check if the address is a valid module
            moduleManager.addModule(_addr);
        }

        emit OnNewProtocolAddress(_name, _addr, _addressType);
    }

    function _revokeRoleHolder(bytes32 _role, address _account) internal {
        require(_protocolRoles.contains(_role), AddressManager__RoleDoesNotExist());
        require(currentRoleHolders[_role] == _account, AddressManager__NotRoleHolder());

        _revokeRole(_role, _account);

        // Remove the role from the rolesByAddress mapping
        bytes32[] storage roles = rolesByAddress[_account];
        for (uint256 i; i < roles.length; ++i) {
            if (roles[i] == _role) {
                roles[i] = roles[roles.length - 1]; // Move the last element to the current position
                roles.pop(); // Remove the last element
                break;
            }
        }

        // Clear the current role holder mapping
        delete currentRoleHolders[_role];
    }

    function _getProtocolAddressByName(string memory _name) internal view returns (ProtocolAddress memory) {
        bytes32 nameHash = keccak256(abi.encode(_name));
        ProtocolAddress memory protocolAddress_ = protocolAddressesByName[nameHash];

        require(protocolAddress_.addr != address(0), AddressManager__AddressDoesNotExist());

        return protocolAddress_;
    }

    ///@dev required by the OZ UUPS module
    function _authorizeUpgrade(address newImplementation) internal override onlyOwner {}
}<|MERGE_RESOLUTION|>--- conflicted
+++ resolved
@@ -142,11 +142,7 @@
 
         if (protocolAddress.addressType == ProtocolAddressType.Module) {
             // If it is a module, we need to add the new address as a module in the ModuleManager, and deprecate the old one
-<<<<<<< HEAD
-            IModuleManager moduleManager = IModuleManager(_getProtocolAddressByName("MODULE_MANAGER").addr);
-=======
             IModuleManager moduleManager = IModuleManager(_getProtocolAddressByName("PROTOCOL__MODULE_MANAGER").addr);
->>>>>>> 6b3ce7d0
             require(address(moduleManager) != address(0), AddressManager__AddModuleManagerFirst());
 
             moduleManager.changeModuleState(addr, ModuleState.Deprecated);
@@ -184,11 +180,7 @@
 
         if (protocolAddress.addressType == ProtocolAddressType.Module) {
             // If it is a module, we need to add the new address as a module in the ModuleManager, and deprecate the old one
-<<<<<<< HEAD
-            IModuleManager moduleManager = IModuleManager(_getProtocolAddressByName("MODULE_MANAGER").addr);
-=======
             IModuleManager moduleManager = IModuleManager(_getProtocolAddressByName("PROTOCOL__MODULE_MANAGER").addr);
->>>>>>> 6b3ce7d0
             require(address(moduleManager) != address(0), AddressManager__AddModuleManagerFirst());
 
             moduleManager.addModule(newAddr);
@@ -422,11 +414,7 @@
         // If the address is a module, then we call the ModuleManager to register it
         // This means to add any module, the ModuleManager must be deployed first
         if (_addressType == ProtocolAddressType.Module) {
-<<<<<<< HEAD
-            IModuleManager moduleManager = IModuleManager(_getProtocolAddressByName("MODULE_MANAGER").addr);
-=======
             IModuleManager moduleManager = IModuleManager(_getProtocolAddressByName("PROTOCOL__MODULE_MANAGER").addr);
->>>>>>> 6b3ce7d0
             require(address(moduleManager) != address(0), AddressManager__AddModuleManagerFirst());
 
             // The ModuleManager will be in charge to check if the address is a valid module
