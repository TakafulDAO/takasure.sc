// SPDX-License-Identifier: GNU GPLv3

/**
 * @title Events
 * @author  Maikel Ordaz
 * @notice  This library is used to store the events of the Takasure protocol
 */
import {RevenueType, BenefitMemberState, AssociationMemberState} from "contracts/types/TakasureTypes.sol";

pragma solidity 0.8.28;

library TakasureEvents {
    event OnMemberCreated(
        uint256 indexed memberId,
        address indexed member,
        uint256 contributionBeforeFee,
        uint256 serviceFee,
        uint256 membershipDuration,
        uint256 membershipStartTime,
        bool isKycVerified
    ); // Emited when a new member is created
    event OnMemberJoined(uint256 indexed memberId, address indexed member);
    event OnMemberKycVerified(uint256 indexed memberId, address indexed member);
    event OnRecurringAssociationPayment(
        address member,
        uint256 indexed memberId,
        uint256 indexed recurringPayment
    );
    event OnRecurringBenefitPayment(
        address member,
        string indexed benefitName,
        uint256 memberId,
        uint256 indexed lastPaidYearDate,
        uint256 indexed latestContribution,
        uint256 updatedTotalServiceFee
    );
    event OnServiceFeeChanged(uint8 indexed newServiceFee);
    event OnInitialReserveValues(
        uint256 indexed initialReserveRatio,
        uint256 dynamicReserveRatio,
        uint256 indexed benefitMultiplierAdjuster,
        uint256 indexed serviceFee,
        uint256 bmaFundReserveShare,
        bool isOptimizerEnabled,
        address contributionToken
    );
    event OnNewProFormaValues(uint256 indexed proFormaFundReserve, uint256 indexed proFormaClaimReserve);
    event OnNewReserveValues(
        uint256 indexed totalContributions,
        uint256 indexed totalClaimReserve,
        uint256 indexed totalFundReserve,
        uint256 totalFundExpenditures
    );
    event OnNewDynamicReserveRatio(uint256 indexed dynamicReserveRatio);
    event OnNewBenefitMultiplierAdjuster(uint256 indexed benefitMultiplierAdjuster);
    event OnRefund(uint256 indexed memberId, address indexed member, uint256 indexed amount);
    event OnNewMinimumThreshold(uint256 indexed minimumThreshold);
    event OnNewMaximumThreshold(uint256 indexed maximumThreshold);
    event OnNewMarketExpendsFundReserveAddShare(
        uint8 indexed newMarketExpendsFundReserveAddShare, uint8 indexed oldMarketExpendsFundReserveAddShare
    );
    event OnNewLossRatio(uint256 indexed lossRatio);
    event OnExternalRevenue(
        uint256 indexed newRevenueAmount, uint256 indexed totalRevenues, RevenueType indexed revenueType
    );
    event OnFundSurplusUpdated(uint256 indexed surplus);
    event OnMemberSurplusUpdated(uint256 indexed memberId, uint256 indexed surplus);
    event OnAllowCustomDuration(bool allowCustomDuration);
<<<<<<< HEAD
    event OnMemberCanceled(uint256 indexed memberId, address indexed member);
    event OnMemberDefaulted(uint256 indexed memberId, address indexed member);
=======
    event OnAssociationMemberCanceled(
        uint256 indexed memberId,
        address indexed member,
        AssociationMemberState memberState
    );
    event OnBenefitMemberCanceled(
        uint256 indexed memberId,
        address indexed benefit,
        address indexed member,
        BenefitMemberState memberState
    );
    event OnParentRewarded(
        address indexed parent,
        uint256 indexed layer,
        address indexed child,
        uint256 reward
    );
>>>>>>> a82ca06d
    event OnNewRiskMultiplier(uint8 riskMultiplier);
    event OnOperatorChanged(address indexed newOperator, address indexed oldOperator);
}<|MERGE_RESOLUTION|>--- conflicted
+++ resolved
@@ -21,11 +21,7 @@
     ); // Emited when a new member is created
     event OnMemberJoined(uint256 indexed memberId, address indexed member);
     event OnMemberKycVerified(uint256 indexed memberId, address indexed member);
-    event OnRecurringAssociationPayment(
-        address member,
-        uint256 indexed memberId,
-        uint256 indexed recurringPayment
-    );
+    event OnRecurringAssociationPayment(address member, uint256 indexed memberId, uint256 indexed recurringPayment);
     event OnRecurringBenefitPayment(
         address member,
         string indexed benefitName,
@@ -66,28 +62,14 @@
     event OnFundSurplusUpdated(uint256 indexed surplus);
     event OnMemberSurplusUpdated(uint256 indexed memberId, uint256 indexed surplus);
     event OnAllowCustomDuration(bool allowCustomDuration);
-<<<<<<< HEAD
     event OnMemberCanceled(uint256 indexed memberId, address indexed member);
-    event OnMemberDefaulted(uint256 indexed memberId, address indexed member);
-=======
     event OnAssociationMemberCanceled(
-        uint256 indexed memberId,
-        address indexed member,
-        AssociationMemberState memberState
+        uint256 indexed memberId, address indexed member, AssociationMemberState memberState
     );
     event OnBenefitMemberCanceled(
-        uint256 indexed memberId,
-        address indexed benefit,
-        address indexed member,
-        BenefitMemberState memberState
+        uint256 indexed memberId, address indexed benefit, address indexed member, BenefitMemberState memberState
     );
-    event OnParentRewarded(
-        address indexed parent,
-        uint256 indexed layer,
-        address indexed child,
-        uint256 reward
-    );
->>>>>>> a82ca06d
+    event OnParentRewarded(address indexed parent, uint256 indexed layer, address indexed child, uint256 reward);
     event OnNewRiskMultiplier(uint8 riskMultiplier);
     event OnOperatorChanged(address indexed newOperator, address indexed oldOperator);
 }