--- conflicted
+++ resolved
@@ -9,11 +9,8 @@
     bytes32 internal constant DAO_MULTISIG = keccak256("DAO_MULTISIG");
     bytes32 internal constant KYC_PROVIDER = keccak256("KYC_PROVIDER");
     bytes32 internal constant MODULE_MANAGER = keccak256("MODULE_MANAGER");
-<<<<<<< HEAD
     bytes32 internal constant ROUTER = keccak256("ROUTER");
-=======
     bytes32 internal constant COUPON_REDEEMER = keccak256("COUPON_REDEEMER");
->>>>>>> e287d042
 
     uint256 internal constant MONTH = 30 days;
     uint256 internal constant DAY = 1 days;
