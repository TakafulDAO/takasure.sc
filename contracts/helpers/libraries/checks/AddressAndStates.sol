--- conflicted
+++ resolved
@@ -7,12 +7,8 @@
  */
 
 import {ModuleState, ProtocolAddressType} from "contracts/types/TakasureTypes.sol";
-<<<<<<< HEAD
-import {IAddressManager} from "contracts/interfaces/managers/IAddressManager.sol";
-=======
 import {IAddressManager} from "contracts/interfaces/IAddressManager.sol";
 import {IModuleManager} from "contracts/interfaces/IModuleManager.sol";
->>>>>>> 68c72f74
 
 pragma solidity 0.8.28;
 
@@ -30,17 +26,10 @@
     }
 
     function _checkType(
-<<<<<<< HEAD
-        address addressManager,
-        ProtocolAddressType addressType
-    ) internal view returns (bool) {
-        return IAddressManager(addressManager).hasType(msg.sender, addressType);
-=======
         ProtocolAddressType addressType,
         address addressManager
     ) internal view returns (bool) {
         return IAddressManager(addressManager).hasType(addressType, msg.sender);
->>>>>>> 68c72f74
     }
 
     function _notZeroAddress(address _address) internal pure {
