//SPDX-License-Identifier: GNU GPLv3

/**
 * @title TLDCcipSender
 * @author Maikel Ordaz
 * @notice This contract will:
 *          - Interact with the CCIP pprotocol
 *          - Encode the data to send
 *          - Send data to the Receiver contract
 *          - Deployed in Avax (Mainnet and Fuji), Base (Mainnet and Sepolia), Ethereum (Mainnet and Sepolia),
 *            Optimism (Mainnet and Sepolia), Polygon (Mainnet and Amoy)
 * @dev Upgradeable contract with UUPS pattern
 */

pragma solidity 0.8.28;

import {IRouterClient} from "ccip/contracts/src/v0.8/ccip/interfaces/IRouterClient.sol";
import {IERC20} from "@openzeppelin/contracts/token/ERC20/IERC20.sol";
import {UUPSUpgradeable, Initializable} from "@openzeppelin/contracts-upgradeable/proxy/utils/UUPSUpgradeable.sol";
import {Ownable2StepUpgradeable} from "@openzeppelin/contracts-upgradeable/access/Ownable2StepUpgradeable.sol";
import {Client} from "ccip/contracts/src/v0.8/ccip/libraries/Client.sol";
import {SafeERC20} from "@openzeppelin/contracts/token/ERC20/utils/SafeERC20.sol";

/// @custom:oz-upgrades-from contracts/version_previous_contracts/TLDCcipSenderV1.sol:TLDCcipSenderV1
contract TLDCcipSender is Initializable, UUPSUpgradeable, Ownable2StepUpgradeable {
    using SafeERC20 for IERC20;

    IRouterClient public router;
    IERC20 public linkToken;

    uint64 public destinationChainSelector; // Only Arbitrum (One, Sepolia)
    address public receiverContract;
    address public backendProvider;

    uint256 private constant MINIMUM_CONTRIBUTION = 25e6; // 25 USDC
    uint256 private constant MAXIMUM_CONTRIBUTION = 250e6; // 250 USDC

    mapping(address token => bool supportedTokens) public isSupportedToken;

    bool public isPrejoinEnabled;

    struct MessageBuild {
        address token;
        uint256 amount;
        uint256 gasLimit;
        uint256 contribution;
        string tDAOName;
        address parent;
        address newMember;
        uint256 couponAmount;
        uint256 membershipDuration;
    }

    /*//////////////////////////////////////////////////////////////
                            EVENTS & ERRORS
    //////////////////////////////////////////////////////////////*/

    event OnNewSupportedToken(address token);
    event OnBackendProviderSet(address backendProvider);
    event OnTokensTransferred(
        bytes32 indexed messageId,
        uint256 indexed tokenAmount,
        uint256 indexed fees,
        address user,
        bool isPrejoiner
    );
    event OnPrejoinEnabled(bool isPrejoinEnabled);

    error TLDCcipSender__ZeroTransferNotAllowed();
    error TLDCcipSender__AlreadySupportedToken();
    error TLDCcipSender__NotSupportedToken();
    error TLDCcipSender__NotEnoughBalance(uint256 currentBalance, uint256 calculatedFees);
    error TLDCcipSender__NothingToWithdraw();
    error TLDCcipSender__AddressZeroNotAllowed();
    error TLDCcipSender__NotAuthorized();
    error TLDCcipSender__ContributionOutOfRange();
    error TLDCcipSender__WrongTransferAmount();

    modifier notZeroAddress(address addressToCheck) {
        require(addressToCheck != address(0), TLDCcipSender__AddressZeroNotAllowed());
        _;
    }

    /// @custom:oz-upgrades-unsafe-allow constructor
    constructor() {
        _disableInitializers();
    }
    /**
     * @param _router The address of the router contract.
     * @param _link The address of the link contract.
     * @param _receiverContract Receiver contract in the destination blockchain. This will be the only receiver
     * @param _chainSelector The chain selector of the destination chain. Only Arbitrum (One, Sepolia) is supported.
     * @param _owner admin address
     * @param _backendProvider The address with privileges to pay contributions with coupon codes
     */
    function initialize(
        address _router,
        address _link,
        address _receiverContract,
        uint64 _chainSelector,
        address _owner,
        address _backendProvider
    ) external initializer {
        __UUPSUpgradeable_init();
        __Ownable2Step_init();
        __Ownable_init(_owner);

        router = IRouterClient(_router);
        linkToken = IERC20(_link);

        receiverContract = _receiverContract;
        destinationChainSelector = _chainSelector;
        backendProvider = _backendProvider;
    }

    /*//////////////////////////////////////////////////////////////
                                SETTINGS
    //////////////////////////////////////////////////////////////*/

    /**
     * @notice Add a token to the list of supported tokens.
     * @param token The address of the token to be added.
     */
    function addSupportedToken(address token) external onlyOwner notZeroAddress(token) {
        require(!isSupportedToken[token], TLDCcipSender__AlreadySupportedToken());

        isSupportedToken[token] = true;

        emit OnNewSupportedToken(token);
    }

    /**
     * @notice Set the address of the backend provider.
     * @param _backendProvider The address of the backend provider.
     */
    function setBackendProvider(
        address _backendProvider
    ) external onlyOwner notZeroAddress(_backendProvider) {
        backendProvider = _backendProvider;

        emit OnBackendProviderSet(_backendProvider);
    }

    /**
     * @notice Set the address of the receiver contract.
     * @dev The first receiver will be the PrejoinModule. When the DAO is launched we change this to the EntryModule.
     * @param _receiverContract New receiver contract address.
     */
    function setReceiverContract(
        address _receiverContract
    ) external onlyOwner notZeroAddress(_receiverContract) {
        receiverContract = _receiverContract;
    }

    function enablePrejoin(bool _isPrejoinEnabled) external onlyOwner {
        isPrejoinEnabled = _isPrejoinEnabled;
        emit OnPrejoinEnabled(_isPrejoinEnabled);
    }

    /*//////////////////////////////////////////////////////////////
                                PAYMENT
    //////////////////////////////////////////////////////////////*/

    /**
     * @notice Transfer tokens to receiver contract on the destination chain.
     * @dev Revert if this contract dont have sufficient LINK balance to pay for the fees.
     * @param amountToTransfer token amount to transfer to the receiver contract in the destination chain.
     * @param tokenToTransfer The address of the token to be transferred. Must be in the list of supported tokens.
     * @param gasLimit gas allowed by the user to be the maximum spend in the destination blockchain by the CCIP protocol
     * @param contribution The amount of the contribution to be paid in the TLD contract.
     * @param parent The address of the parent if the caller has a referral.
     * @param couponAmount The amount of the coupon if the caller has one.
     * @param membershipDuration The duration of the membership in seconds. Only used if prejoin is disabled.
     * @return messageId The ID of the message that was sent.
     */
    function sendMessage(
        uint256 amountToTransfer,
        address tokenToTransfer,
        uint256 gasLimit,
        uint256 contribution,
        address parent,
        address newMember,
        uint256 couponAmount,
        uint256 membershipDuration
    ) external returns (bytes32 messageId) {
        require(amountToTransfer > 0, TLDCcipSender__ZeroTransferNotAllowed());
        require(isSupportedToken[tokenToTransfer], TLDCcipSender__NotSupportedToken());
        require(
            contribution >= MINIMUM_CONTRIBUTION && contribution <= MAXIMUM_CONTRIBUTION,
            TLDCcipSender__ContributionOutOfRange()
        );
        require(amountToTransfer <= contribution, TLDCcipSender__WrongTransferAmount());

        if (couponAmount > 0)
            require(msg.sender == backendProvider, TLDCcipSender__NotAuthorized());
        else require(msg.sender == newMember, TLDCcipSender__NotAuthorized());

        Client.EVM2AnyMessage memory message = _setup({
            _amountToTransfer: amountToTransfer,
            _tokenToTransfer: tokenToTransfer,
            _gasLimit: gasLimit,
            _contributionAmount: contribution,
            _parent: parent,
            _newMember: newMember,
            _couponAmount: couponAmount,
            _membershipDuration: membershipDuration
        });

        uint256 ccipFees = _feeChecks(message);

        messageId = _sendMessage({
            _newMember: newMember,
            _amountToTransfer: amountToTransfer,
            _tokenToTransfer: tokenToTransfer,
            _ccipFees: ccipFees,
            _message: message
        });
    }

    /*//////////////////////////////////////////////////////////////
                                 OWNER
    //////////////////////////////////////////////////////////////*/

    /**
     * @notice Emergency function to withdraw all Link tokens.
     * @param beneficiary The address to which the tokens will be sent.
     */
    function withdrawLink(address beneficiary) external onlyOwner notZeroAddress(beneficiary) {
        // Retrieve the balance of this contract
        uint256 amount = linkToken.balanceOf(address(this));

        // Revert if there is nothing to withdraw
        if (amount == 0) revert TLDCcipSender__NothingToWithdraw();

        linkToken.safeTransfer(beneficiary, amount);
    }

    /*//////////////////////////////////////////////////////////////
                           INTERNAL FUNCTIONS
    //////////////////////////////////////////////////////////////*/

    function _setup(
        uint256 _amountToTransfer,
        address _tokenToTransfer,
        uint256 _gasLimit,
        uint256 _contributionAmount,
        address _parent,
        address _newMember,
        uint256 _couponAmount,
        uint256 _membershipDuration
    ) internal view returns (Client.EVM2AnyMessage memory _message) {
<<<<<<< HEAD
        // Create an EVM2AnyMessage struct in memory with necessary information for sending a cross-chain message
        _message = _buildCCIPMessage({
            _token: _tokenToTransfer,
            _amount: _amountToTransfer,
            _gasLimit: _gasLimit,
            _contribution: _contributionAmount,
            _parent: _parent,
            _newMember: _newMember,
            _couponAmount: _couponAmount
=======
        MessageBuild memory messageBuild = MessageBuild({
            token: _tokenToTransfer,
            amount: _amountToTransfer,
            gasLimit: _gasLimit,
            contribution: _contributionAmount,
            tDAOName: _tDAOName,
            parent: _parent,
            newMember: _newMember,
            couponAmount: _couponAmount,
            membershipDuration: _membershipDuration
>>>>>>> 9d47785d
        });
        // Create an EVM2AnyMessage struct in memory with necessary information for sending a cross-chain message
        _message = _buildCCIPMessage(messageBuild);
    }

    function _feeChecks(
        Client.EVM2AnyMessage memory _message
    ) internal returns (uint256 _ccipFees) {
        // Fee required to send the message
        _ccipFees = router.getFee(destinationChainSelector, _message);

        uint256 _linkBalance = linkToken.balanceOf(address(this));

        if (_ccipFees > _linkBalance)
            revert TLDCcipSender__NotEnoughBalance(_linkBalance, _ccipFees);

        // Approve the Router to transfer LINK tokens from this contract if needed
        linkToken.approve(address(router), _ccipFees);
    }

    function _sendMessage(
        address _newMember,
        uint256 _amountToTransfer,
        address _tokenToTransfer,
        uint256 _ccipFees,
        Client.EVM2AnyMessage memory _message
    ) internal returns (bytes32 _messageId) {
        IERC20(_tokenToTransfer).safeTransferFrom(_newMember, address(this), _amountToTransfer);
        IERC20(_tokenToTransfer).approve(address(router), _amountToTransfer);

        // Send the message through the router and store the returned message ID
        _messageId = router.ccipSend(destinationChainSelector, _message);

        // Emit an event with message details
        emit OnTokensTransferred(
            _messageId,
            _amountToTransfer,
            _ccipFees,
            _newMember,
            isPrejoinEnabled
        );
    }

    function _buildCCIPMessage(
<<<<<<< HEAD
        address _token,
        uint256 _amount,
        uint256 _gasLimit,
        uint256 _contribution,
        address _parent,
        address _newMember,
        uint256 _couponAmount
=======
        MessageBuild memory _messageBuild
>>>>>>> 9d47785d
    ) internal view returns (Client.EVM2AnyMessage memory) {
        // Set the token amounts
        Client.EVMTokenAmount[] memory tokenAmounts = new Client.EVMTokenAmount[](1);
        tokenAmounts[0] = Client.EVMTokenAmount({
            token: _messageBuild.token,
            amount: _messageBuild.amount
        });

        bytes memory dataToSend;

        // Function to call in the receiver contract
<<<<<<< HEAD
        // payContributionOnBehalfOf(uint256 contribution, address parent, address newMember, uint256 couponAmount)
        bytes memory dataToSend = abi.encodeWithSignature(
            "payContributionOnBehalfOf(uint256,address,address,uint256)",
            _contribution,
            _parent,
            _newMember,
            _couponAmount
        );
=======
        if (isPrejoinEnabled) {
            // payContributionOnBehalfOf(uint256 contribution, string calldata tDAOName, address parent, address newMember, uint256 couponAmount)
            dataToSend = abi.encodeWithSignature(
                "payContributionOnBehalfOf(uint256,string,address,address,uint256)",
                _messageBuild.contribution,
                _messageBuild.tDAOName,
                _messageBuild.parent,
                _messageBuild.newMember,
                _messageBuild.couponAmount
            );
        } else {
            // joinPoolOnBehalfOf(address membersWallet, address parentWallet, uint256 contributionBeforeFee, uint256 membershipDuration, uint256 couponAmount)
            dataToSend = abi.encodeWithSignature(
                "joinPoolOnBehalfOf(address,address,uint256,uint256,uint256)",
                _messageBuild.newMember,
                _messageBuild.parent,
                _messageBuild.contribution,
                _messageBuild.membershipDuration,
                _messageBuild.couponAmount
            );
        }
>>>>>>> 9d47785d

        // EVM2AnyMessage struct
        Client.EVM2AnyMessage memory message = Client.EVM2AnyMessage({
            receiver: abi.encode(receiverContract),
            data: dataToSend,
            tokenAmounts: tokenAmounts,
            extraArgs: Client._argsToBytes(
                Client.EVMExtraArgsV2({
                    gasLimit: _messageBuild.gasLimit,
                    allowOutOfOrderExecution: true
                })
            ),
            feeToken: address(linkToken)
        });

        return message;
    }

    ///@dev required by the OZ UUPS module
    function _authorizeUpgrade(address newImplementation) internal override onlyOwner {}
}<|MERGE_RESOLUTION|>--- conflicted
+++ resolved
@@ -168,6 +168,7 @@
      * @param tokenToTransfer The address of the token to be transferred. Must be in the list of supported tokens.
      * @param gasLimit gas allowed by the user to be the maximum spend in the destination blockchain by the CCIP protocol
      * @param contribution The amount of the contribution to be paid in the TLD contract.
+     * @param tDAOName The name of the DAO to point in the TLD contract.
      * @param parent The address of the parent if the caller has a referral.
      * @param couponAmount The amount of the coupon if the caller has one.
      * @param membershipDuration The duration of the membership in seconds. Only used if prejoin is disabled.
@@ -178,6 +179,7 @@
         address tokenToTransfer,
         uint256 gasLimit,
         uint256 contribution,
+        string calldata tDAOName,
         address parent,
         address newMember,
         uint256 couponAmount,
@@ -200,6 +202,7 @@
             _tokenToTransfer: tokenToTransfer,
             _gasLimit: gasLimit,
             _contributionAmount: contribution,
+            _tDAOName: tDAOName,
             _parent: parent,
             _newMember: newMember,
             _couponAmount: couponAmount,
@@ -244,22 +247,12 @@
         address _tokenToTransfer,
         uint256 _gasLimit,
         uint256 _contributionAmount,
+        string calldata _tDAOName,
         address _parent,
         address _newMember,
         uint256 _couponAmount,
         uint256 _membershipDuration
     ) internal view returns (Client.EVM2AnyMessage memory _message) {
-<<<<<<< HEAD
-        // Create an EVM2AnyMessage struct in memory with necessary information for sending a cross-chain message
-        _message = _buildCCIPMessage({
-            _token: _tokenToTransfer,
-            _amount: _amountToTransfer,
-            _gasLimit: _gasLimit,
-            _contribution: _contributionAmount,
-            _parent: _parent,
-            _newMember: _newMember,
-            _couponAmount: _couponAmount
-=======
         MessageBuild memory messageBuild = MessageBuild({
             token: _tokenToTransfer,
             amount: _amountToTransfer,
@@ -270,7 +263,6 @@
             newMember: _newMember,
             couponAmount: _couponAmount,
             membershipDuration: _membershipDuration
->>>>>>> 9d47785d
         });
         // Create an EVM2AnyMessage struct in memory with necessary information for sending a cross-chain message
         _message = _buildCCIPMessage(messageBuild);
@@ -315,17 +307,7 @@
     }
 
     function _buildCCIPMessage(
-<<<<<<< HEAD
-        address _token,
-        uint256 _amount,
-        uint256 _gasLimit,
-        uint256 _contribution,
-        address _parent,
-        address _newMember,
-        uint256 _couponAmount
-=======
         MessageBuild memory _messageBuild
->>>>>>> 9d47785d
     ) internal view returns (Client.EVM2AnyMessage memory) {
         // Set the token amounts
         Client.EVMTokenAmount[] memory tokenAmounts = new Client.EVMTokenAmount[](1);
@@ -337,16 +319,6 @@
         bytes memory dataToSend;
 
         // Function to call in the receiver contract
-<<<<<<< HEAD
-        // payContributionOnBehalfOf(uint256 contribution, address parent, address newMember, uint256 couponAmount)
-        bytes memory dataToSend = abi.encodeWithSignature(
-            "payContributionOnBehalfOf(uint256,address,address,uint256)",
-            _contribution,
-            _parent,
-            _newMember,
-            _couponAmount
-        );
-=======
         if (isPrejoinEnabled) {
             // payContributionOnBehalfOf(uint256 contribution, string calldata tDAOName, address parent, address newMember, uint256 couponAmount)
             dataToSend = abi.encodeWithSignature(
@@ -368,7 +340,6 @@
                 _messageBuild.couponAmount
             );
         }
->>>>>>> 9d47785d
 
         // EVM2AnyMessage struct
         Client.EVM2AnyMessage memory message = Client.EVM2AnyMessage({
