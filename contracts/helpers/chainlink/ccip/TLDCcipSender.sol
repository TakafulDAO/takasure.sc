--- conflicted
+++ resolved
@@ -63,11 +63,8 @@
         address user,
         bool isPrejoiner
     );
-<<<<<<< HEAD
     event OnTokenRemoved(address token);
-=======
     event OnPrejoinEnabled(bool isPrejoinEnabled);
->>>>>>> 74efba5c
 
     error TLDCcipSender__ZeroTransferNotAllowed();
     error TLDCcipSender__AlreadySupportedToken();
