--- conflicted
+++ resolved
@@ -70,19 +70,7 @@
         memberModule.defaultMember(memberWallet);
     }
 
-<<<<<<< HEAD
-    function setEntryModule(
-        address _entryModule
-    ) external onlyRole(ModuleConstants.TAKADAO_OPERATOR) {
-=======
-    function setTakasureReserve(
-        address _takasureReserveAddress
-    ) external onlyRole(ModuleConstants.OPERATOR) {
-        takasureReserve = ITakasureReserve(_takasureReserveAddress);
-    }
-
     function setEntryModule(address _entryModule) external onlyRole(ModuleConstants.OPERATOR) {
->>>>>>> 89f9f6fd
         entryModule = IEntryModule(_entryModule);
     }
 
