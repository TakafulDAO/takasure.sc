--- conflicted
+++ resolved
@@ -154,7 +154,7 @@
     }
 
     /*//////////////////////////////////////////////////////////////
-<<<<<<< HEAD
+
                                LOSS RATIO
     //////////////////////////////////////////////////////////////*/
 
@@ -165,7 +165,9 @@
     ) internal pure returns (uint256 newLossRatio_) {
         uint256 decimalCorrection = 1e6;
         newLossRatio_ = (currentTotalFundCost * decimalCorrection) / currentTotalFundRevenues;
-=======
+    }
+
+    /*//////////////////////////////////////////////////////////////
                               ECRes & UCRes
     //////////////////////////////////////////////////////////////*/
 
@@ -204,7 +206,6 @@
 
             return (member.lastEcr, member.lastUcr);
         }
->>>>>>> b6e2e0b9
     }
 
     /*//////////////////////////////////////////////////////////////
