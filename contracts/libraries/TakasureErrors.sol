// SPDX-License-Identifier: GPL-3.0

/**
 * @title Errors
 * @author  Maikel Ordaz
 * @notice  This library is used to store the errors of the Takasure protocol
 */
pragma solidity 0.8.25;

library TakasureErrors {
    error TakasurePool__ZeroAddress();
    error TakasurePool__ContributionOutOfRange();
    error TakasurePool__ContributionTransferFailed();
    error TakasurePool__FeeTransferFailed();
    error TakasurePool__MintFailed();
    error TakasurePool__WrongServiceFee();
    error TakasurePool__MemberAlreadyKYCed();
    error TakasurePool__WrongMemberState();
    error TakasurePool__InvalidDate();
    error TakasurePool__NothingToRefund();
    error TakasurePool__RefundFailed();
    error TakasurePool__TooEarlytoRefund();
    error TakasurePool__BenefitMultiplierRequestFailed(bytes errorResponse);
<<<<<<< HEAD
    error OnlyDaoOrTakadao();
=======
    error TakasurePool__AlreadyJoinedPendingForKYC();
>>>>>>> 7edf2c45
}<|MERGE_RESOLUTION|>--- conflicted
+++ resolved
@@ -21,9 +21,6 @@
     error TakasurePool__RefundFailed();
     error TakasurePool__TooEarlytoRefund();
     error TakasurePool__BenefitMultiplierRequestFailed(bytes errorResponse);
-<<<<<<< HEAD
+    error TakasurePool__AlreadyJoinedPendingForKYC();
     error OnlyDaoOrTakadao();
-=======
-    error TakasurePool__AlreadyJoinedPendingForKYC();
->>>>>>> 7edf2c45
 }