// SPDX-License-Identifier: GPL-3.0

/**
 * @title Errors
 * @author  Maikel Ordaz
 * @notice  This library is used to store the errors of the Takasure protocol
 */
pragma solidity 0.8.25;

library TakasureErrors {
    error TakasurePool__MemberAlreadyExists();
    error TakasurePool__ZeroAddress();
    error TakasurePool__ContributionOutOfRange();
    error TakasurePool__ContributionTransferFailed();
    error TakasurePool__FeeTransferFailed();
    error TakasurePool__MintFailed();
    error TakasurePool__WrongServiceFee();
    error TakasurePool__MemberAlreadyKYCed();
    error TakasurePool__WrongMemberState();
    error TakasurePool__InvalidDate();
    error TakasurePool__NothingToRefund();
    error TakasurePool__RefundFailed();
    error TakasurePool__TooEarlytoRefund();
<<<<<<< HEAD
    error TakasurePool__WrongFundMarketExpendsShare();
    error TakasurePool__WrongRevenueType();
    error TakasurePool__RevenueApprovalFailed();
    error TakasurePool__RevenueTransferFailed();
=======
    error TakasurePool__BenefitMultiplierRequestFailed(bytes errorResponse);
>>>>>>> c5215cf5
}<|MERGE_RESOLUTION|>--- conflicted
+++ resolved
@@ -21,12 +21,9 @@
     error TakasurePool__NothingToRefund();
     error TakasurePool__RefundFailed();
     error TakasurePool__TooEarlytoRefund();
-<<<<<<< HEAD
+    error TakasurePool__BenefitMultiplierRequestFailed(bytes errorResponse);
     error TakasurePool__WrongFundMarketExpendsShare();
     error TakasurePool__WrongRevenueType();
     error TakasurePool__RevenueApprovalFailed();
     error TakasurePool__RevenueTransferFailed();
-=======
-    error TakasurePool__BenefitMultiplierRequestFailed(bytes errorResponse);
->>>>>>> c5215cf5
 }