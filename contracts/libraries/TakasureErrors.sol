--- conflicted
+++ resolved
@@ -21,15 +21,12 @@
     error TakasurePool__RefundFailed();
     error TakasurePool__TooEarlytoRefund();
     error TakasurePool__BenefitMultiplierRequestFailed(bytes errorResponse);
-<<<<<<< HEAD
     error TakasurePool__TooEarlyToCancel();
     error TakasurePool__TooEarlyToDefault();
-=======
     error TakasurePool__WrongFundMarketExpendsShare();
     error TakasurePool__WrongRevenueType();
     error TakasurePool__RevenueApprovalFailed();
     error TakasurePool__RevenueTransferFailed();
->>>>>>> 5dd418cd
     error TakasurePool__AlreadyJoinedPendingForKYC();
     error OnlyDaoOrTakadao();
 }