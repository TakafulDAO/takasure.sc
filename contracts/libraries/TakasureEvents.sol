// SPDX-License-Identifier: GPL-3.0

/**
 * @title Events
 * @author  Maikel Ordaz
 * @notice  This library is used to store the events of the Takasure protocol
 */
import {RevenueType} from "contracts/types/TakasureTypes.sol";

pragma solidity 0.8.25;

library TakasureEvents {
    event OnMemberCreated(
        uint256 indexed memberId,
        address indexed member,
        uint256 indexed benefitMultiplier,
        uint256 contributionBeforeFee,
        uint256 serviceFee,
        uint256 membershipDuration,
        uint256 membershipStartTime
    ); // Emited when a new member is created
    event OnMemberUpdated(
        uint256 indexed memberId,
        address indexed member,
        uint256 indexed benefitMultiplier,
        uint256 contributionBeforeFee,
        uint256 serviceFee,
        uint256 membershipDuration,
        uint256 membershipStartTime
    ); // Emited when a member is updated. This is used when a member first KYCed and then paid the contribution
    event OnMemberJoined(uint256 indexed memberId, address indexed member);
    event OnMemberKycVerified(uint256 indexed memberId, address indexed member);
    event OnRecurringPayment(
        address member,
        uint256 indexed memberId,
        uint256 indexed lastPaidYearDate,
        uint256 indexed updatedContribution,
        uint256 updatedTotalServiceFee
    );
    event OnServiceFeeChanged(uint8 indexed newServiceFee);
    event OnInitialReserveValues(
        uint256 indexed initialReserveRatio,
        uint256 dynamicReserveRatio,
        uint256 indexed benefitMultiplierAdjuster,
        uint256 indexed serviceFee,
        uint256 bmaFundReserveShare,
        bool isOptimizerEnabled,
        address contributionToken,
        address daoToken
    );
    event OnNewProFormaValues(
        uint256 indexed proFormaFundReserve,
        uint256 indexed proFormaClaimReserve
    );
    event OnNewReserveValues(
        uint256 indexed totalContributions,
        uint256 indexed totalClaimReserve,
        uint256 indexed totalFundReserve,
        uint256 totalFundExpenditures
    );
    event OnNewDynamicReserveRatio(uint256 indexed dynamicReserveRatio);
    event OnNewBenefitMultiplierAdjuster(uint256 indexed benefitMultiplierAdjuster);
    event OnRefund(uint256 indexed memberId, address indexed member, uint256 indexed amount);
    event OnNewMinimumThreshold(uint256 indexed minimumThreshold);
    event OnNewMaximumThreshold(uint256 indexed maximumThreshold);
    event OnBenefitMultiplierConsumerChanged(
        address indexed newBenefitMultiplierConsumer,
        address indexed oldBenefitMultiplierConsumer
    );
<<<<<<< HEAD
    event OnNewMarketExpendsFundReserveAddShare(
        uint8 indexed newMarketExpendsFundReserveAddShare,
        uint8 indexed oldMarketExpendsFundReserveAddShare
    );
    event OnNewLossRatio(uint256 indexed lossRatio);
    event OnExternalRevenue(
        uint256 indexed newRevenueAmount,
        uint256 indexed totalRevenues,
        RevenueType indexed revenueType
    );
=======
    event OnFundSurplusUpdated(uint256 indexed surplus);
    event OnMemberSurplusUpdated(uint256 indexed memberId, uint256 indexed surplus);
>>>>>>> b6e2e0b9
}<|MERGE_RESOLUTION|>--- conflicted
+++ resolved
@@ -67,7 +67,6 @@
         address indexed newBenefitMultiplierConsumer,
         address indexed oldBenefitMultiplierConsumer
     );
-<<<<<<< HEAD
     event OnNewMarketExpendsFundReserveAddShare(
         uint8 indexed newMarketExpendsFundReserveAddShare,
         uint8 indexed oldMarketExpendsFundReserveAddShare
@@ -78,8 +77,6 @@
         uint256 indexed totalRevenues,
         RevenueType indexed revenueType
     );
-=======
     event OnFundSurplusUpdated(uint256 indexed surplus);
     event OnMemberSurplusUpdated(uint256 indexed memberId, uint256 indexed surplus);
->>>>>>> b6e2e0b9
 }