--- conflicted
+++ resolved
@@ -56,11 +56,8 @@
     );
     event OnNewDynamicReserveRatio(uint256 indexed dynamicReserveRatio);
     event OnNewBenefitMultiplierAdjuster(uint256 indexed benefitMultiplierAdjuster);
-<<<<<<< HEAD
-    event OnBenefitMultiplierConsumerChanged(address indexed newBenefitMultiplierConsumer);
-=======
     event OnRefund(uint256 indexed memberId, address indexed member, uint256 indexed amount);
     event OnNewMinimumThreshold(uint256 indexed minimumThreshold);
     event OnNewMaximumThreshold(uint256 indexed maximumThreshold);
->>>>>>> b8472dd9
+    event OnBenefitMultiplierConsumerChanged(address indexed newBenefitMultiplierConsumer);
 }