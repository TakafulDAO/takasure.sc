// SPDX-License-Identifier: GPL-3.0-only

/**
 * @title ReferralGateway
 * @author Maikel Ordaz
 * @dev This contract will manage all the functionalities related to the referral system and pre-joins
 *      to the LifeDAO protocol
 * @dev Upgradeable contract with UUPS pattern
 */
import {IERC20} from "@openzeppelin/contracts/token/ERC20/IERC20.sol";
import {ISubscriptionModule} from "contracts/interfaces/modules/ISubscriptionModule.sol";

import {UUPSUpgradeable, Initializable} from "@openzeppelin/contracts-upgradeable/proxy/utils/UUPSUpgradeable.sol";
import {AccessControlUpgradeable} from "@openzeppelin/contracts-upgradeable/access/AccessControlUpgradeable.sol";
import {
    ReentrancyGuardTransientUpgradeable
} from "@openzeppelin/contracts-upgradeable/utils/ReentrancyGuardTransientUpgradeable.sol";
import {PausableUpgradeable} from "@openzeppelin/contracts-upgradeable/utils/PausableUpgradeable.sol";

import {SafeERC20} from "@openzeppelin/contracts/token/ERC20/utils/SafeERC20.sol";
import {Strings} from "@openzeppelin/contracts/utils/Strings.sol";

pragma solidity 0.8.28;

/// @custom:oz-upgrades-from contracts/version_previous_contracts/ReferralGatewayV1.sol:ReferralGatewayV1
contract ReferralGateway is
    Initializable,
    UUPSUpgradeable,
    AccessControlUpgradeable,
    ReentrancyGuardTransientUpgradeable,
    PausableUpgradeable
{
    using SafeERC20 for IERC20;

    IERC20 public usdc;
    address private bmConsumer; // DEPRECATED!!!

    address private operator;

    mapping(string tDAOName => tDAO DAOData) private nameToDAOData;
    mapping(address member => bool) public isMemberKYCed;
    mapping(address child => address parent) public childToParent;

    address private couponPool;
    address private ccipReceiverContract; // DEPRECATED!!!

    struct PrepaidMember {
        address member;
        uint256 contributionBeforeFee; // This will be the plan the user selected
        uint256 contributionAfterFee;
        uint256 feeToOperator; // Fee after all the discounts and rewards
        uint256 discount;
        mapping(address child => uint256 rewards) parentRewardsByChild;
        mapping(uint256 layer => uint256 rewards) parentRewardsByLayer;
        bool isDonated;
    }

    struct tDAO {
        mapping(address member => PrepaidMember) prepaidMembers;
        string name;
        bool preJoinDiscountEnabled;
        bool referralDiscountEnabled;
        address DAOAdmin; // The one that can modify the DAO settings
        address DAOAddress; // To be assigned when the tDAO is deployed
        uint256 launchDate; // In seconds. An estimated launch date of the DAO
        uint256 objectiveAmount; // In USDC, six decimals
        uint256 currentAmount; // In USDC, six decimals
        uint256 collectedFees; // Fees collected after deduct, discounts, referral reserve and repool amounts. In USDC, six decimals
        address rePoolAddress; // To be assigned when the tDAO is deployed
        uint256 toRepool; // In USDC, six decimals
        uint256 referralReserve; // In USDC, six decimals
        address bmConsumer; // DEPRECATED!!!
        address subscriptionModule;
        bool rewardsEnabled;
    }

    // Set to true when new members use coupons to pay their contributions. It does not matter the amount
    mapping(address member => bool) private isMemberCouponRedeemer;

    string public daoName;

    uint256 public totalDonationsFromCoupons; // In USDC, six decimals

    /*//////////////////////////////////////////////////////////////
                              FIXED RATIOS
    //////////////////////////////////////////////////////////////*/

    uint8 private constant SERVICE_FEE_RATIO = 27;
    uint256 private constant CONTRIBUTION_PREJOIN_DISCOUNT_RATIO = 10; // 10% of contribution deducted from fee
    uint256 private constant REFERRAL_DISCOUNT_RATIO = 5; // 5% of contribution deducted from contribution
    uint256 private constant REFERRAL_RESERVE = 5; // 5% of contribution TO Referral Reserve
    uint256 private constant REPOOL_FEE_RATIO = 2; // 2% of contribution deducted from fee
    uint256 private constant MINIMUM_CONTRIBUTION = 25e6; // 25 USDC
    uint256 private constant MAXIMUM_CONTRIBUTION = 250e6; // 250 USDC
    uint256 private constant DECIMAL_REQUIREMENT_PRECISION_USDC = 1e4; // 4 decimals to receive at minimum 0.01 USDC

    /*//////////////////////////////////////////////////////////////
                            REWARDS RELATED
    //////////////////////////////////////////////////////////////*/

    int256 private constant MAX_TIER = 4;
    int256 private constant A = -3_125;
    int256 private constant B = 30_500;
    int256 private constant C = -99_625;
    int256 private constant D = 112_250;
    uint256 private constant DECIMAL_CORRECTION = 10_000;

    /*//////////////////////////////////////////////////////////////
                                 ROLES
    //////////////////////////////////////////////////////////////*/

    bytes32 private constant OPERATOR = keccak256("OPERATOR");
    bytes32 private constant KYC_PROVIDER = keccak256("KYC_PROVIDER");
    bytes32 private constant PAUSE_GUARDIAN = keccak256("PAUSE_GUARDIAN");
    bytes32 private constant COUPON_REDEEMER = keccak256("COUPON_REDEEMER");

    /*//////////////////////////////////////////////////////////////
                            EVENTS & ERRORS
    //////////////////////////////////////////////////////////////*/

    event OnNewDAO(
        bool indexed preJoinDiscountEnabled, bool indexed referralDiscount, uint256 launchDate, uint256 objectiveAmount
    );
    event OnDAOLaunchDateUpdated(uint256 indexed launchDate);
    event OnDAOLaunched(address indexed DAOAddress);
    event OnReferralDiscountSwitched(bool indexed referralDiscount);
    event OnRepoolEnabled(address indexed rePoolAddress);
    event OnPrepayment(
        address indexed parent, address indexed child, uint256 indexed contribution, uint256 fee, uint256 discount
    );
    event OnPrepaidMemberModified(
        address indexed member,
        uint256 indexed newPlan,
        uint256 indexed proratedAmount,
        uint256 extraFee,
        uint256 extraDiscount
    );
    event OnCouponRedeemed(address indexed member, string indexed tDAOName, uint256 indexed couponAmount);
    event OnParentRewardTransferStatus(
        address indexed parent, uint256 indexed layer, address indexed child, uint256 reward, bool status
    );
    event OnMemberKYCVerified(address indexed member);
    event OnRefund(address indexed member, uint256 indexed amount);
    event OnUsdcAddressChanged(address indexed oldUsdc, address indexed newUsdc);
    event OnNewOperator(address indexed oldOperator, address indexed newOperator);
    event OnNewCouponPoolAddress(address indexed oldCouponPool, address indexed newCouponPool);
    event OnPrejoinDiscountSwitched(bool indexed preJoinDiscountEnabled);
    event OnRewardsDistributionSwitched(bool indexed rewardsEnabled);

    error ReferralGateway__ZeroAddress();
    error ReferralGateway__InvalidLaunchDate();
    error ReferralGateway__DAOAlreadyLaunched();
    error ReferralGateway__ZeroAmount();
    error ReferralGateway__InvalidContribution();
    error ReferralGateway__ParentMustKYCFirst();
    error ReferralGateway__AlreadyMember();
    error ReferralGateway__MemberAlreadyKYCed();
    error ReferralGateway__HasNotPaid();
    error ReferralGateway__NotKYCed();
    error ReferralGateway__tDAONotReadyYet();
    error ReferralGateway__NotEnoughFunds(uint256 amountToRefund, uint256 neededAmount);
    error ReferralGateway__NotAuthorizedCaller();
    error ReferralGateway__IncompatibleSettings();
    error ReferralGateway__NotAllowedToModify();

    /*//////////////////////////////////////////////////////////////
                             INITIALIZATION
    //////////////////////////////////////////////////////////////*/

    /// @custom:oz-upgrades-unsafe-allow constructor
    constructor() {
        _disableInitializers();
    }

    function initialize(
        address _operator,
        address _KYCProvider,
        address _pauseGuardian,
        address _usdcAddress,
        string memory _daoName
    ) external initializer {
        _notZeroAddress(_operator);
        _notZeroAddress(_KYCProvider);
        _notZeroAddress(_pauseGuardian);
        _notZeroAddress(_usdcAddress);
        _initDependencies();

        _grantRoles(_operator, _KYCProvider, _pauseGuardian);

        operator = _operator;
        usdc = IERC20(_usdcAddress);

        daoName = _daoName;
    }

    /*//////////////////////////////////////////////////////////////
                                  DAO
    //////////////////////////////////////////////////////////////*/

    /**
     * @notice Create a new DAO
     * @param isPreJoinDiscountEnabled The pre-join status of the DAO
     * @param isReferralDiscountEnabled The referral discount status of the DAO
     * @param launchDate An estimated launch date of the DAO
     * @param objectiveAmount The objective amount of the DAO
     * @dev The launch date must be in seconds
     * @dev The launch date can be 0, if the DAO is already launched or the launch date is not defined
     * @dev The objective amount must be in USDC, six decimals
     * @dev The objective amount can be 0, if the DAO is already launched or the objective amount is not defined
     */
    function createDAO(
        bool isPreJoinDiscountEnabled,
        bool isReferralDiscountEnabled,
        uint256 launchDate,
        uint256 objectiveAmount
    ) external whenNotPaused onlyRole(OPERATOR) {
        require(launchDate > block.timestamp, ReferralGateway__InvalidLaunchDate());

        // Create the new DAO
        nameToDAOData[daoName].name = daoName;
        nameToDAOData[daoName].preJoinDiscountEnabled = isPreJoinDiscountEnabled;
        nameToDAOData[daoName].referralDiscountEnabled = isReferralDiscountEnabled;
        nameToDAOData[daoName].DAOAdmin = msg.sender;
        nameToDAOData[daoName].launchDate = launchDate;
        nameToDAOData[daoName].objectiveAmount = objectiveAmount;
        nameToDAOData[daoName].bmConsumer = address(0); // DEPRECATED!!!
        nameToDAOData[daoName].rewardsEnabled = true;

        emit OnNewDAO(isPreJoinDiscountEnabled, isReferralDiscountEnabled, launchDate, objectiveAmount);
    }

    /**
     * @notice Update the DAO estimated launch date
     */
    function updateLaunchDate(uint256 launchDate) external onlyRole(OPERATOR) {
        require(nameToDAOData[daoName].DAOAddress == address(0), ReferralGateway__DAOAlreadyLaunched());
        nameToDAOData[daoName].launchDate = launchDate;

        emit OnDAOLaunchDateUpdated(launchDate);
    }

    /**
     * @notice Method to be called after a tDAO is deployed
     * @param tDAOAddress The address of the tDAO
     * @param isReferralDiscountEnabled The referral discount status of the DAO
     * @dev Only the DAOAdmin can call this method, the DAOAdmin is the one that created the DAO and must have
     *      the role of DAO_MULTISIG in the DAO
     * @dev The tDAOAddress must be different from 0
     * @dev It will disable the preJoinDiscountEnabled status of the DAO
     */
    function launchDAO(address tDAOAddress, address subscriptionModule, bool isReferralDiscountEnabled)
        external
        onlyRole(OPERATOR)
    {
        _notZeroAddress(tDAOAddress);
        _notZeroAddress(subscriptionModule);
        require(nameToDAOData[daoName].DAOAddress == address(0), ReferralGateway__DAOAlreadyLaunched());

        nameToDAOData[daoName].preJoinDiscountEnabled = false;
        nameToDAOData[daoName].referralDiscountEnabled = isReferralDiscountEnabled;
        nameToDAOData[daoName].DAOAddress = tDAOAddress;
        nameToDAOData[daoName].subscriptionModule = subscriptionModule;
        nameToDAOData[daoName].launchDate = block.timestamp;

        emit OnDAOLaunched(tDAOAddress);
    }

    /**
     * @notice Assign a rePool address to a tDAO name
     * @param rePoolAddress The address of the rePool
     */
    function enableRepool(address rePoolAddress) external onlyRole(OPERATOR) {
        _notZeroAddress(rePoolAddress);
        require(nameToDAOData[daoName].DAOAddress != address(0), ReferralGateway__tDAONotReadyYet());
        nameToDAOData[daoName].rePoolAddress = rePoolAddress;

        emit OnRepoolEnabled(rePoolAddress);
    }

    function transferToRepool() external onlyRole(OPERATOR) {
        require(nameToDAOData[daoName].rePoolAddress != address(0), ReferralGateway__ZeroAddress());
        require(nameToDAOData[daoName].toRepool > 0, ReferralGateway__ZeroAmount());

        uint256 amount = nameToDAOData[daoName].toRepool;
        address rePoolAddress = nameToDAOData[daoName].rePoolAddress;

        nameToDAOData[daoName].toRepool = 0;

        usdc.safeTransfer(rePoolAddress, amount);
    }

    /*//////////////////////////////////////////////////////////////
                                 JOINS
    //////////////////////////////////////////////////////////////*/

    // Helper struct to avoid "Stack too deep" errors
    struct InternalPayContributionInputs {
        uint256 planToApply;
        address parent;
        address member;
        uint256 couponAmount;
        bool isDonated;
        bool isModifying;
        uint256 associationTimestamp;
        uint256 benefitTimestamp;
    }

    /**
     * @notice Pay a contribution to a DAO
     * @param contribution The amount of the contribution. In USDC six decimals
     * @param parent The address of the parent. Optional
     * @param newMember The address of the new member
     * @param couponAmount The amount of the coupon. In USDC six decimals
     * @dev The contribution must be between MINIMUM_CONTRIBUTION and MAXIMUM_CONTRIBUTION
     * @dev The function will create a prepaid member object with the contribution data if
     *      the DAO is not deployed yet, otherwise it will call the DAO to join
     * @dev It will apply the discounts and rewards if the DAO has the features enabled
     * @dev In this function, the plan is always the same as the contribution,
     *      so for 25USDC plan -> 25USDC will be pulled from the user/coupon pool
     */
    function payContributionOnBehalfOf(
        uint256 contribution,
        address parent,
        address newMember,
        uint256 couponAmount,
        bool isDonated
    ) external onlyRole(COUPON_REDEEMER) returns (uint256 finalFee, uint256 discount) {
        (finalFee, discount) = _payContribution(
            InternalPayContributionInputs({
                planToApply: contribution,
                parent: parent,
                member: newMember,
                couponAmount: couponAmount,
                isDonated: isDonated,
                isModifying: false, // In this call we never modify, as this will be a new member
                associationTimestamp: 0, // Only used for payContributionAfterWaive
                benefitTimestamp: 0 // Only used for payContributionAfterWaive
            })
        );

        if (couponAmount > 0) _assignAsCouponRedeemer(newMember, couponAmount);
    }

    /**
     * @notice Set the KYC status of a member
     * @param child The address of the member
     * @dev Only the KYC_PROVIDER can set the KYC status
     */
    function approveKYC(address child) external whenNotPaused onlyRole(KYC_PROVIDER) {
        _notZeroAddress(child);
        // Initial checks
        // Can not KYC a member that is already KYCed
        require(!isMemberKYCed[child], ReferralGateway__MemberAlreadyKYCed());

        // The member must have already pre-paid
        require(nameToDAOData[daoName].prepaidMembers[child].contributionBeforeFee != 0, ReferralGateway__HasNotPaid());

        // Update the KYC status
        isMemberKYCed[child] = true;

        _transferRewardsFromChild(child);

        emit OnMemberKYCVerified(child);
    }

    /**
     * @notice Called as a late contribution for users that waived, but change their mind
     * @param newContribution Will be the corresponding amount for the new plan. (Not the amount to transfer) In USDC six decimals
     * @param prepaidMember The address of the prepaid member
     * @param couponAmount The amount of the coupon. In USDC six decimals
     * @param associationTimestamp The timestamp the first payment was made
     */
    function payContributionAfterWaive(
        uint256 newContribution,
        address prepaidMember,
        uint256 couponAmount,
        uint256 associationTimestamp,
        uint256 benefitTimestamp
    ) external whenNotPaused onlyRole(COUPON_REDEEMER) returns (uint256 finalFee, uint256 discount) {
        (finalFee, discount) = _payContribution(
            InternalPayContributionInputs({
                planToApply: newContribution,
                parent: childToParent[prepaidMember],
                member: prepaidMember,
                couponAmount: couponAmount,
                isDonated: false, // Late contributions are from users that did not joined and changed their mind so not donated
                isModifying: true, // We are modifying an existing prepaid member
                associationTimestamp: associationTimestamp, // The timestamp the first payment was made
                benefitTimestamp: benefitTimestamp // The timestamp the benefit starts
            })
        );

        // Set as a coupon redeemer if not already
        if (couponAmount > 0 && !isMemberCouponRedeemer[prepaidMember]) {
            _assignAsCouponRedeemer(prepaidMember, couponAmount);
        }
    }

    /**
     * @notice Join a tDAO
     * @param newMember The address of the new member
     * @dev The member must be KYCed
     * @dev The member must have a parent
     * @dev The member must have a tDAO assigned
     */
    function joinDAO(address newMember) external whenNotPaused nonReentrant {
        // Initial checks
        require(isMemberKYCed[newMember], ReferralGateway__NotKYCed());

        require(
            nameToDAOData[daoName].DAOAddress != address(0) && nameToDAOData[daoName].launchDate <= block.timestamp,
            ReferralGateway__tDAONotReadyYet()
        );

        uint256 defaultMembershipDuration = 5 * (365 days);

        // Finally, we join the prepaidMember to the tDAO
        ISubscriptionModule(nameToDAOData[daoName].subscriptionModule)
            .joinFromReferralGateway(
                newMember,
                childToParent[newMember],
                nameToDAOData[daoName].prepaidMembers[newMember].contributionBeforeFee,
                defaultMembershipDuration
            );

        usdc.safeTransfer(
            nameToDAOData[daoName].DAOAddress, nameToDAOData[daoName].prepaidMembers[newMember].contributionAfterFee
        );
    }

    /*//////////////////////////////////////////////////////////////
                                REFUNDS
    //////////////////////////////////////////////////////////////*/

    /**
     * @notice Refund a prepaid member if the DAO is not deployed at launch date
     * @param member The address of the member
     * @dev Intended to be called by anyone if the DAO is not deployed at launch date
     */
    function refundIfDAOIsNotLaunched(address member) external {
        require(member == msg.sender || hasRole(OPERATOR, msg.sender), ReferralGateway__NotAuthorizedCaller());
        require(
            nameToDAOData[daoName].launchDate < block.timestamp && nameToDAOData[daoName].DAOAddress == address(0),
            ReferralGateway__tDAONotReadyYet()
        );

        _refund(member);
    }

    /**
     * @notice Refund a prepaid member if the DAO is not deployed at launch date
     * @param member The address of the member
     * @dev Intended to be called by the OPERATOR in spetial cases
     */
    function refundByAdmin(address member) external onlyRole(OPERATOR) {
        _refund(member);
    }

    /*//////////////////////////////////////////////////////////////
                                SETTERS
    //////////////////////////////////////////////////////////////*/

    function setNewOperator(address newOperator) external onlyRole(OPERATOR) {
        _notZeroAddress(newOperator);
        address oldOperator = operator;

        // Setting the new operator address
        operator = newOperator;

        // Fixing the roles
        _grantRole(OPERATOR, newOperator);
        _revokeRole(OPERATOR, msg.sender);

        usdc.safeTransferFrom(oldOperator, newOperator, usdc.balanceOf(oldOperator));

        emit OnNewOperator(oldOperator, newOperator);
    }

    function setCouponPoolAddress(address _couponPool) external onlyRole(OPERATOR) {
        _notZeroAddress(_couponPool);
        address oldCouponPool = couponPool;
        couponPool = _couponPool;
        emit OnNewCouponPoolAddress(oldCouponPool, _couponPool);
    }

    /**
     * @notice Switch the referralDiscount status of a DAO
     */
    function switchReferralDiscount() external onlyRole(OPERATOR) {
        nameToDAOData[daoName].referralDiscountEnabled = !nameToDAOData[daoName].referralDiscountEnabled;

        emit OnReferralDiscountSwitched(nameToDAOData[daoName].referralDiscountEnabled);
    }

    function switchPrejoinDiscount() external onlyRole(OPERATOR) {
        nameToDAOData[daoName].preJoinDiscountEnabled = !nameToDAOData[daoName].preJoinDiscountEnabled;
        emit OnPrejoinDiscountSwitched(nameToDAOData[daoName].preJoinDiscountEnabled);
    }

    function switchRewardsDistribution() external onlyRole(OPERATOR) {
        nameToDAOData[daoName].rewardsEnabled = !nameToDAOData[daoName].rewardsEnabled;
        emit OnRewardsDistributionSwitched(nameToDAOData[daoName].rewardsEnabled);
    }

    function pause() external onlyRole(PAUSE_GUARDIAN) {
        _pause();
    }

    function unpause() external onlyRole(PAUSE_GUARDIAN) {
        _unpause();
    }

    /*//////////////////////////////////////////////////////////////
                                GETTERS
    //////////////////////////////////////////////////////////////*/

    function getPrepaidMember(address member)
        external
        view
        returns (
            uint256 contributionBeforeFee,
            uint256 contributionAfterFee,
            uint256 feeToOperator,
            uint256 discount,
            bool isDonated
        )
    {
        contributionBeforeFee = nameToDAOData[daoName].prepaidMembers[member].contributionBeforeFee;
        contributionAfterFee = nameToDAOData[daoName].prepaidMembers[member].contributionAfterFee;
        feeToOperator = nameToDAOData[daoName].prepaidMembers[member].feeToOperator;
        discount = nameToDAOData[daoName].prepaidMembers[member].discount;
        isDonated = nameToDAOData[daoName].prepaidMembers[member].isDonated;
    }

    function getParentRewardsByChild(address parent, address child) external view returns (uint256 rewards) {
        rewards = nameToDAOData[daoName].prepaidMembers[parent].parentRewardsByChild[child];
    }

    function getParentRewardsByLayer(address parent, uint256 layer) external view returns (uint256 rewards) {
        rewards = nameToDAOData[daoName].prepaidMembers[parent].parentRewardsByLayer[layer];
    }

    function getDAOData()
        external
        view
        returns (
            bool preJoinDiscountEnabled,
            bool referralDiscountEnabled,
            bool rewardsEnabled,
            address DAOAdmin,
            address DAOAddress,
            uint256 launchDate,
            uint256 objectiveAmount,
            uint256 currentAmount,
            uint256 collectedFees,
            address rePoolAddress,
            uint256 toRepool,
            uint256 referralReserve
        )
    {
        preJoinDiscountEnabled = nameToDAOData[daoName].preJoinDiscountEnabled;
        referralDiscountEnabled = nameToDAOData[daoName].referralDiscountEnabled;
        rewardsEnabled = nameToDAOData[daoName].rewardsEnabled;
        DAOAdmin = nameToDAOData[daoName].DAOAdmin;
        DAOAddress = nameToDAOData[daoName].DAOAddress;
        launchDate = nameToDAOData[daoName].launchDate;
        objectiveAmount = nameToDAOData[daoName].objectiveAmount;
        currentAmount = nameToDAOData[daoName].currentAmount;
        collectedFees = nameToDAOData[daoName].collectedFees;
        rePoolAddress = nameToDAOData[daoName].rePoolAddress;
        toRepool = nameToDAOData[daoName].toRepool;
        referralReserve = nameToDAOData[daoName].referralReserve;
    }

    /*//////////////////////////////////////////////////////////////
                           INTERNAL FUNCTIONS
    //////////////////////////////////////////////////////////////*/

    function _initDependencies() internal {
        __UUPSUpgradeable_init();
        __AccessControl_init();
        __ReentrancyGuardTransient_init();
        __Pausable_init();
    }

    function _grantRoles(address _operator, address _KYCProvider, address _pauseGuardian) internal {
        _grantRole(DEFAULT_ADMIN_ROLE, _operator);
        _grantRole(OPERATOR, _operator);
        _grantRole(KYC_PROVIDER, _KYCProvider);
        _grantRole(PAUSE_GUARDIAN, _pauseGuardian);
    }

    function _payContribution(InternalPayContributionInputs memory _inputs)
        internal
        whenNotPaused
        nonReentrant
        returns (uint256 finalFee_, uint256 discount_)
    {
        // Normalize it in case the input has more than 4 decimals
        uint256 normalizedContribution =
            (_inputs.planToApply / DECIMAL_REQUIREMENT_PRECISION_USDC) * DECIMAL_REQUIREMENT_PRECISION_USDC;

        // Perform the necessary checks
        _payContributionChecks(
            normalizedContribution,
            _inputs.couponAmount,
            _inputs.parent,
            _inputs.member,
            _inputs.isDonated,
            _inputs.isModifying,
            _inputs.associationTimestamp
        );

        // Calculate the amount to be transferred to calculate the fees, discounts and rewards
        uint256 proratedContribution;

        if (_inputs.isModifying) {
            // If we are modifying, we need to calculate the prorated contribution based on the association timestamp
            // The formula will be _contribution * (YEAR - (benefitTimestamp - associationTimestamp)) / YEAR
            // And the YEAR is considered always as 365 days, no leap years or any other factor
            proratedContribution =
                _prorateOneYear(normalizedContribution, _inputs.associationTimestamp, _inputs.benefitTimestamp);
        } else {
            // If this is not modifying a member then we use the full normalized contribution
            proratedContribution = normalizedContribution;
        }

        uint256 fixedCouponAmount;

        // If the coupon amount is greater than the prorated contribution, then we need to fix it,
        // this to avoid underflows in the calculations, the remaining amount will
        // be considered a donation, and handled inside this method
        if (_inputs.couponAmount > proratedContribution) {
            fixedCouponAmount = proratedContribution;
            totalDonationsFromCoupons += _inputs.couponAmount - proratedContribution;
        } else {
            fixedCouponAmount = _inputs.couponAmount;
        }

        finalFee_ = (proratedContribution * SERVICE_FEE_RATIO) / 100;

        // If the DAO pre join is enabled, it will get a discount as a pre-joiner
        if (nameToDAOData[daoName].preJoinDiscountEnabled) {
            discount_ += ((proratedContribution - fixedCouponAmount) * CONTRIBUTION_PREJOIN_DISCOUNT_RATIO) / 100;
        }

        // And if the DAO has the referral discount enabled, it will get a discount as a referrer
        if (nameToDAOData[daoName].referralDiscountEnabled && _inputs.parent != address(0)) {
            discount_ += ((proratedContribution - fixedCouponAmount) * REFERRAL_DISCOUNT_RATIO) / 100;
        }

        uint256 toReferralReserve;

        // If rewards are enabled, we distribute them accordingly
        if (nameToDAOData[daoName].rewardsEnabled) {
            toReferralReserve = (proratedContribution * REFERRAL_RESERVE) / 100;

            // The discount will be only valid if the parent is valid
            if (_inputs.parent != address(0)) {
                childToParent[_inputs.member] = _inputs.parent;

                (finalFee_, nameToDAOData[daoName].referralReserve) = _parentRewards(
                    _inputs.member,
                    proratedContribution,
                    nameToDAOData[daoName].referralReserve,
                    toReferralReserve,
                    finalFee_
                );
            } else {
                nameToDAOData[daoName].referralReserve += toReferralReserve;
            }
        }

        uint256 rePoolFee = (proratedContribution * REPOOL_FEE_RATIO) / 100;

        finalFee_ -= discount_ + toReferralReserve + rePoolFee;

        assert(
            (proratedContribution * SERVICE_FEE_RATIO) / 100 == finalFee_ + discount_ + toReferralReserve + rePoolFee
        );

        nameToDAOData[daoName].toRepool += rePoolFee;
        nameToDAOData[daoName].currentAmount += proratedContribution - (proratedContribution * SERVICE_FEE_RATIO) / 100;
        nameToDAOData[daoName].collectedFees += finalFee_;

        uint256 amountToTransfer = proratedContribution - discount_ - fixedCouponAmount;

        // We transfer the corresponding amount either from the member or from the coupon pool
        // If the tx comes from payContributionOnBehalfOf, the pulled amount will be the normalizedContribution minus fees and discounts
        // If the tx comes from payContributionAfterWaive, the pulled amount will be the the proratedContribution minus fees and discounts
        if (amountToTransfer > 0) {
            usdc.safeTransferFrom(_inputs.member, address(this), amountToTransfer);
        }

        // Transfer the complete coupon
        if (_inputs.couponAmount > 0) {
            usdc.safeTransferFrom(couponPool, address(this), _inputs.couponAmount);
        }

        usdc.safeTransfer(operator, finalFee_);

        // Finally, we update or create the prepaid member
        // Some values will be the same if modifying or creating
        // As the contribution before fee refers to the plan selected, it will be always the normalized contribution
        // same for the contribution after fee
        nameToDAOData[daoName].prepaidMembers[_inputs.member].contributionBeforeFee = normalizedContribution;
        nameToDAOData[daoName].prepaidMembers[_inputs.member].contributionAfterFee =
            normalizedContribution - (normalizedContribution * SERVICE_FEE_RATIO) / 100;
        // Fees and discounts are cumulative
        nameToDAOData[daoName].prepaidMembers[_inputs.member].feeToOperator += finalFee_;
        nameToDAOData[daoName].prepaidMembers[_inputs.member].discount += discount_;
        // The donation status comes from the input
        nameToDAOData[daoName].prepaidMembers[_inputs.member].isDonated = _inputs.isDonated;

        if (_inputs.isModifying) {
            // If this is modifying, it means the member already exists, and can have parents
            // We transfer the rewards if needed
            if (isMemberKYCed[_inputs.member]) _transferRewardsFromChild(_inputs.member);
            emit OnPrepaidMemberModified(
                _inputs.member, normalizedContribution, proratedContribution, finalFee_, discount_
            );
        } else {
            // If we are not modifying, we create a new prepaid member, so we set the member address as the only value left
            nameToDAOData[daoName].prepaidMembers[_inputs.member].member = _inputs.member;
            emit OnPrepayment(_inputs.parent, _inputs.member, normalizedContribution, finalFee_, discount_);
        }
    }

    function _prorateOneYear(uint256 _amount, uint256 _associationStartsAt, uint256 _benefitStartsAt)
        internal
        pure
        returns (uint256)
    {
        require(_associationStartsAt < _benefitStartsAt, ReferralGateway__IncompatibleSettings());
        uint256 YEAR = 365 days;
        uint256 elapsed = _benefitStartsAt - _associationStartsAt;
        if (elapsed >= YEAR) return 0;
        return (_amount * (YEAR - elapsed)) / YEAR;
    }

    function _payContributionChecks(
        uint256 _planToApply,
        uint256 _couponAmount,
        address _parent,
        address _newMember,
        bool _isDonated,
        bool _isModifying,
        uint256 _associationTimestamp
    ) internal view {
        _commonChecks(_newMember, _planToApply, _couponAmount, _parent, _isDonated);

        if (_isModifying) _checksIfModifying(_newMember, _associationTimestamp);
        else _checksIfNotModifying(_newMember);
    }

    function _commonChecks(
        address _member,
        uint256 _planToApply,
        uint256 _couponAmount,
        address _parent,
        bool _isDonated
    ) internal view {
        // The new member must be different than the zero address
        require(_member != address(0), ReferralGateway__ZeroAddress());

        // The plan to apply must be between the minimum and maximum contribution
        require(
            _planToApply >= MINIMUM_CONTRIBUTION && _planToApply <= MAXIMUM_CONTRIBUTION,
            ReferralGateway__InvalidContribution()
        );

        // If the contribution is a donation, it must be exactly the minimum contribution
        if (_isDonated) {
            require(_planToApply == MINIMUM_CONTRIBUTION, ReferralGateway__InvalidContribution());
        }

        // If the referral discount is enabled, the rewards must also be enabled
        if (nameToDAOData[daoName].referralDiscountEnabled) {
            require(nameToDAOData[daoName].rewardsEnabled, ReferralGateway__IncompatibleSettings());
        }

        // If there is a parent, it must be KYCed first, and the rewards must be enabled
        if (_parent != address(0)) {
            require(nameToDAOData[daoName].rewardsEnabled, ReferralGateway__IncompatibleSettings());
            require(isMemberKYCed[_parent], ReferralGateway__ParentMustKYCFirst());
        }

        if (_couponAmount > 0) {
            require(
                _couponAmount <= _planToApply && _couponAmount >= MINIMUM_CONTRIBUTION,
                ReferralGateway__InvalidContribution()
            );
        }
    }

<<<<<<< HEAD
    function _checksIfNotModifying(address _newMember, uint256 _planToApply, uint256 _couponAmount) internal view {
=======
    function _checksIfNotModifying(address _newMember) internal view {
>>>>>>> a82ca06d
        // If we are not modifying a member, the payer  cannot be already a member
        require(
            nameToDAOData[daoName].prepaidMembers[_newMember].contributionBeforeFee == 0,
            ReferralGateway__AlreadyMember()
        );
    }

<<<<<<< HEAD
    function _checksIfModifying(address _member, uint256 _couponAmount, uint256 _associationTimestamp) internal view {
=======
    function _checksIfModifying(address _member, uint256 _associationTimestamp) internal view {
>>>>>>> a82ca06d
        // If we are modifying, we update the existing prepaid member
        // But we require that the member exists and is a member who donated
        require(
            nameToDAOData[daoName].prepaidMembers[_member].member != address(0)
                && nameToDAOData[daoName].prepaidMembers[_member].isDonated,
            ReferralGateway__NotAllowedToModify()
        );

        require(_associationTimestamp < block.timestamp, ReferralGateway__IncompatibleSettings());
    }

    function _parentRewards(
        address _initialChildToCheck,
        uint256 _contribution,
        uint256 _currentReferralReserve,
        uint256 _toReferralReserve,
        uint256 _currentFee
    ) internal returns (uint256, uint256) {
        address currentChildToCheck = _initialChildToCheck;
        uint256 newReferralReserveBalance = _currentReferralReserve + _toReferralReserve;
        uint256 parentRewardsAccumulated;

        for (int256 i; i < MAX_TIER; ++i) {
            if (childToParent[currentChildToCheck] == address(0)) {
                break;
            }

            nameToDAOData[daoName].prepaidMembers[childToParent[currentChildToCheck]].parentRewardsByChild[
                    _initialChildToCheck
                ] += (_contribution * _referralRewardRatioByLayer(i + 1)) / (100 * DECIMAL_CORRECTION);

            nameToDAOData[daoName].prepaidMembers[childToParent[currentChildToCheck]]
                    .parentRewardsByLayer[uint256(i + 1)] += (_contribution * _referralRewardRatioByLayer(i + 1))
                / (100 * DECIMAL_CORRECTION);

            parentRewardsAccumulated += (_contribution * _referralRewardRatioByLayer(i + 1))
                / (100 * DECIMAL_CORRECTION);
            currentChildToCheck = childToParent[currentChildToCheck];
        }

        if (newReferralReserveBalance > parentRewardsAccumulated) {
            newReferralReserveBalance -= parentRewardsAccumulated;
        } else {
            uint256 reserveShortfall = parentRewardsAccumulated - newReferralReserveBalance;
            _currentFee -= reserveShortfall;
            newReferralReserveBalance = 0;
        }

        return (_currentFee, newReferralReserveBalance);
    }

    /**
     * @notice This function calculates the referral reward ratio based on the layer
     * @param _layer The layer of the referral
     * @return referralRewardRatio_ The referral reward ratio
     * @dev Max Layer = 4
     * @dev The formula is y = Ax^3 + Bx^2 + Cx + D
     *      y = reward ratio, x = layer, A = -3_125, B = 30_500, C = -99_625, D = 112_250
     *      The original values are layer 1 = 4%, layer 2 = 1%, layer 3 = 0.35%, layer 4 = 0.175%
     *      But this values where multiplied by 10_000 to avoid decimals in the formula so the values are
     *      layer 1 = 40_000, layer 2 = 10_000, layer 3 = 3_500, layer 4 = 1_750
     */
    function _referralRewardRatioByLayer(int256 _layer) internal pure returns (uint256 referralRewardRatio_) {
        assembly {
            let layerSquare := mul(_layer, _layer) // x^2
            let layerCube := mul(_layer, layerSquare) // x^3

            // y = Ax^3 + Bx^2 + Cx + D
            referralRewardRatio_ := add(add(add(mul(A, layerCube), mul(B, layerSquare)), mul(C, _layer)), D)
        }
    }

    function _assignAsCouponRedeemer(address _member, uint256 _couponAmount) internal {
        isMemberCouponRedeemer[_member] = true;
        emit OnCouponRedeemed(_member, daoName, _couponAmount);
    }

    function _refund(address _member) internal {
        require(
            nameToDAOData[daoName].prepaidMembers[_member].contributionBeforeFee != 0, ReferralGateway__HasNotPaid()
        );

        uint256 discountReceived = nameToDAOData[daoName].prepaidMembers[_member].discount;

        uint256 amountToRefund = nameToDAOData[daoName].prepaidMembers[_member].contributionBeforeFee - discountReceived;

        require(
            amountToRefund <= usdc.balanceOf(address(this)),
            ReferralGateway__NotEnoughFunds(amountToRefund, usdc.balanceOf(address(this)))
        );

        uint256 leftover = amountToRefund;

        // We deduct first from the tDAO currentAmount only the part the member contributed
        nameToDAOData[daoName].currentAmount -= nameToDAOData[daoName].prepaidMembers[_member].contributionAfterFee;

        // We update the leftover amount
        leftover -= nameToDAOData[daoName].prepaidMembers[_member].contributionAfterFee;

        // We compare now against the referralReserve
        if (leftover <= nameToDAOData[daoName].referralReserve) {
            // If it is enough we deduct the leftover from the referralReserve
            nameToDAOData[daoName].referralReserve -= leftover;
        } else {
            // We update the leftover value and set the referralReserve to 0
            leftover -= nameToDAOData[daoName].referralReserve;
            nameToDAOData[daoName].referralReserve = 0;

            // We compare now against the repool amount
            if (leftover <= nameToDAOData[daoName].toRepool) {
                nameToDAOData[daoName].toRepool -= leftover;
            } else {
                nameToDAOData[daoName].toRepool = 0;
            }
        }

        delete nameToDAOData[daoName].prepaidMembers[_member];

        isMemberKYCed[_member] = false;

        if (isMemberCouponRedeemer[_member]) {
            // Reset the coupon redeemer status, this way the member can redeem again
            isMemberCouponRedeemer[_member] = false;
            // We transfer the coupon amount to the coupon pool
            usdc.safeTransfer(couponPool, amountToRefund);
        } else {
            // We transfer the amount to the member
            usdc.safeTransfer(_member, amountToRefund);
        }

        emit OnRefund(_member, amountToRefund);
    }

    function _transferRewardsFromChild(address _child) internal {
        address _parent = childToParent[_child];

        for (uint256 i; i < uint256(MAX_TIER); ++i) {
            if (_parent == address(0)) break;

            uint256 _layer = i + 1;

            uint256 _parentReward = nameToDAOData[daoName].prepaidMembers[_parent].parentRewardsByChild[_child];

            // Reset the rewards for this child
            nameToDAOData[daoName].prepaidMembers[_parent].parentRewardsByChild[_child] = 0;

            try usdc.transfer(_parent, _parentReward) {
                // Emit the event only if the transfer was successful
                emit OnParentRewardTransferStatus(_parent, _layer, _child, _parentReward, true);
            } catch {
                // If the transfer failed, we need to revert the rewards
                nameToDAOData[daoName].prepaidMembers[_parent].parentRewardsByChild[_child] = _parentReward;

                // Emit an event for off-chain monitoring
                emit OnParentRewardTransferStatus(_parent, _layer, _child, _parentReward, false);
            }

            // We update the parent address to check the next parent
            _parent = childToParent[_parent];
        }
    }

    function _notZeroAddress(address _address) internal pure {
        require(_address != address(0), ReferralGateway__ZeroAddress());
    }

    ///@dev required by the OZ UUPS module
    function _authorizeUpgrade(address newImplementation) internal override onlyRole(OPERATOR) {}
}<|MERGE_RESOLUTION|>--- conflicted
+++ resolved
@@ -793,11 +793,7 @@
         }
     }
 
-<<<<<<< HEAD
-    function _checksIfNotModifying(address _newMember, uint256 _planToApply, uint256 _couponAmount) internal view {
-=======
     function _checksIfNotModifying(address _newMember) internal view {
->>>>>>> a82ca06d
         // If we are not modifying a member, the payer  cannot be already a member
         require(
             nameToDAOData[daoName].prepaidMembers[_newMember].contributionBeforeFee == 0,
@@ -805,11 +801,7 @@
         );
     }
 
-<<<<<<< HEAD
-    function _checksIfModifying(address _member, uint256 _couponAmount, uint256 _associationTimestamp) internal view {
-=======
     function _checksIfModifying(address _member, uint256 _associationTimestamp) internal view {
->>>>>>> a82ca06d
         // If we are modifying, we update the existing prepaid member
         // But we require that the member exists and is a member who donated
         require(
