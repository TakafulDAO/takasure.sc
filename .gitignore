
# Dotenv file
.env

# Node files
node_modules

# Build files
coverage
coverage.json
typechain
typechain-types

# Report files
gas-report.txt

# Hardhat files
cache
artifacts

# Foundry files
cache_forge/
out/
broadcast/

# Ignores development broadcast logs
<<<<<<< HEAD
broacast/

# OpenZeppelin deployment files
.openzeppelin/

# Local deployments
deployments/localhost
=======
!/broadcast
/broadcast/*/31337/
/broadcast/**/dry-run/

# certora
/certora/munged/
.certora_*
>>>>>>> cd442ec9
<|MERGE_RESOLUTION|>--- conflicted
+++ resolved
@@ -24,20 +24,10 @@
 broadcast/
 
 # Ignores development broadcast logs
-<<<<<<< HEAD
-broacast/
-
-# OpenZeppelin deployment files
-.openzeppelin/
-
-# Local deployments
-deployments/localhost
-=======
 !/broadcast
 /broadcast/*/31337/
 /broadcast/**/dry-run/
 
 # certora
 /certora/munged/
-.certora_*
->>>>>>> cd442ec9
+.certora_*